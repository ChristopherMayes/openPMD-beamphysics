import numpy as np
from scipy import interpolate
from scipy.integrate import solve_ivp
from scipy.optimize import brent, brentq

from pmd_beamphysics.species import charge_state, mass_of
from pmd_beamphysics.units import c_light, mec2

# Numpy migration per https://numpy.org/doc/stable/numpy_2_0_migration_guide.html
if np.lib.NumpyVersion(np.__version__) >= "2.0.0":
    from numpy import trapezoid
else:
    # Support 'trapz' from numpy 1.0
    from numpy import trapz as trapezoid

from matplotlib import pyplot as plt


# ----------------------
# Analysis


def accelerating_voltage_and_phase(z, Ez, frequency):
    r"""
    Computes the accelerating voltage and phase for a v=c positively charged particle in an accelerating cavity field.

        Z = \int Ez * e^{-i k z} dz

        where k = omega/c = 2*pi*frequency/c

        voltage = abs(Z)
        phase = arg(Z)

    Input:
        z  (float array):   z-coordinate array (m)
        Ez (complex array): On-axis complex Ez field array (V/m), oscillating as exp(-i omega t), with omega = 2*pi*frequency

    Output:
        voltage, phase in V, radian

    """

    omega = 2 * np.pi * frequency
    k = omega / c_light
    fz = Ez * np.exp(-1j * k * z)

    # Integrate
<<<<<<< HEAD
    Z = np.trapezoid(fz, z)
    
=======
    Z = trapezoid(fz, z)

>>>>>>> 8be7b4ed
    # Max voltage at phase
    voltage = np.abs(Z)
    phase = np.angle(Z)

    return voltage, phase


def track_field_1d(
    z,
    Ez,
    frequency=0,
    z0=0,
    pz0=0,
    t0=0,
    mc2=mec2,  # electron
    q0=-1,
    debug=False,
    max_step=None,
):
    r"""
    Tracks a particle in a 1d complex electric field Ez, oscillating as Ez * exp(-i omega t)

    Uses scipy.integrate.solve_ivp to track the particle.

    Equations of motion:

    $ \frac{dz}{dt} = \frac{pc}{\sqrt{(pc)^2 + m^2 c^4)}} c $

    $ \frac{dp}{dt} = q E_z $

    $ E_z = \Re f(z) \exp(-i \omega t) $


    Parameters
    ----------
    z : array_like
        positions of the field Ez (m)

    Ez : array_like, complex
        On-axis longitudinal electric field (V/m)

    frequency : float
        RF frequency in Hz

    z0 :  float, optional = 0
        initial particle position (m)

    pz0 : float, optional = 0
        initial particle momentum (eV/c)

    t0 : float, optional = 0
        initial particle time (s)

    mc2 : float, optional = mec2
        initial particle mass (eV)

    q0 : float, optional = -1
        initial particle charge (e) (= -1 for electron)

    max_step: float, optional = None
        Maximum timestep for solve_ivp (s)
        None => max_step = 1/(2*frequency)
        Fields typically have variation over a wavelength,
        so this should help avoid noisy solutions.

    debug, bool, optional = False
        If True, Will return the full solution to solve_ivp

    Returns
    -------
    z1 : float
        final z position in (m)

    pz1 : float:
        final particle momemtum (eV/c)

    t1 : float
        final time (s)


    """

    # Make interpolating function
    field = interpolate.interp1d(z, Ez * q0 * c_light, fill_value="extrapolate")
    zmax = z.max()
    tmax = 100 / frequency
    omega = 2 * np.pi * frequency

    # function to integrate
    def fun(t, y):
        z = y[0]
        p = y[1]
        zdot = p / np.hypot(p, mc2) * c_light
        pdot = np.real(field(z) * np.exp(-1j * omega * t))
        return np.array([zdot, pdot])

    # Events (stopping conditions)
    def went_backwards(t, y):
        return y[0]

    went_backwards.terminal = True
    went_backwards.direction = -1

    def went_max(t, y):
        return y[0] - zmax

    went_max.terminal = True
    went_max.direction = 1

    if max_step is None:
        max_step = 1 / (10 * frequency)

    # Solve
    y0 = np.array([z0, pz0])
    sol = solve_ivp(
        fun,
        (t0, tmax),
        y0,
        first_step=1 / frequency / 1000,
        events=[went_backwards, went_max],
        # vectorized=True,   # Make it slower?
        method="RK45",
        max_step=max_step,
    )
    #      max_step=1/frequency/20)

    if debug:
        return sol

    # Final z, p, t
    zf = sol.y[0][-1]
    pf = sol.y[1][-1]
    tf = sol.t[-1]

    return zf, pf, tf


def track_field_1df(
    Ez_f,
    zstop=0,
    tmax=0,
    z0=0,
    pz0=0,
    t0=0,
    mc2=mec2,  # electron
    q0=-1,
    debug=False,
    max_step=None,
    method="RK23",
):
    r"""
    Similar to track_field_1d, execpt uses a function Ez_f

    Tracks a particle in a 1d electric field Ez(z, t)

    Uses scipy.integrate.solve_ivp to track the particle.

    Equations of motion:

    $ \frac{dz}{dt} = \frac{pc}{\sqrt{(pc)^2 + m^2 c^4)}} c $

    $ \frac{dp}{dt} = q E_z $

    $ E_z = \Re f(z) \exp(-i \omega t) $


    Parameters
    ----------


    Ez_f : callable
        Ez_f(z, t) callable with two arguments z (m) and t (s)
        On-axis longitudinal electric field (V/m)

    zstop : float
        z stopping position (m)

    tmax: float
        maximum timestep (s)

    z0 :  float, optional = 0
        initial particle position (m)

    pz0 : float, optional = 0
        initial particle momentum (eV/c)

    t0 : float, optional = 0
        initial particle time (s)

    mc2 : float, optional = mec2
        initial particle mass (eV)

    q0 : float, optional = -1
        initial particle charge (e) (= -1 for electron)

    max_step: float, optional = None
        Maximum timestep for solve_ivp (s)
        None => max_step = tmax/10
        Fields typically have variation over a wavelength,
        so this should help avoid noisy solutions.

    debug, bool, optional = False
        If True, Will return the full solution to solve_ivp

    Returns
    -------
    z1 : float
        final z position in (m)

    pz1 : float:
        final particle momemtum (eV/c)

    t1 : float
        final time (s)


    """

    # function to integrate
    def fun(t, y):
        z = y[0]
        p = y[1]
        zdot = p / np.hypot(p, mc2) * c_light
        pdot = Ez_f(z, t) * q0 * c_light
        return np.array([zdot, pdot])

    # Events (stopping conditions)
    def went_backwards(t, y):
        return y[0]

    went_backwards.terminal = True
    went_backwards.direction = -1

    def went_max(t, y):
        return y[0] - zstop

    went_max.terminal = True
    went_max.direction = 1

    if max_step is None:
        max_step = tmax / 10

    # Solve
    y0 = np.array([z0, pz0])
    sol = solve_ivp(
        fun,
        (t0, tmax),
        y0,
        first_step=tmax / 1000,
        events=[went_backwards, went_max],
        # vectorized=True,   # Make it slower?
        method=method,
        max_step=max_step,
    )
    if debug:
        return sol

    # Final z, p, t
    zf = sol.y[0][-1]
    pf = sol.y[1][-1]
    tf = sol.t[-1]

    return zf, pf, tf


def autophase_field(
    field_mesh, pz0=0, scale=1, species="electron", tol=1e-9, verbose=False, debug=False
):
    """
    Finds the maximum accelerating of a FieldMesh by tracking a particle and using Brent's method from scipy.optimize.brent.

    NOTE: Assumes that field_mesh.Ez[0,0,:] is the on-axis Ez field.
    TODO: generalize

    Parameters
    ----------
    fieldmesh : FieldMesh object

    pz0 : float, optional = 0
        initial particle momentum in the z direction, in eV/c
        pz = 0 is a particle at rest.
    scale : float, optional = 1
        Additional field scale.
    species : str, optional = 'electron'
        species to track.
    tol : float, optional = 1e-9
        Tolerence for brent: Stop if between iteration change is less than tol.

    debug : bool, optional = False
        If true, will return a function that tracks the field at a given phase in deg.
    verbose : bool, optional = False
        If true, prints information about the v=c voltage and phase for the initial guess, and function call information.

    Returns
    -------
    phase : float
        Maximum accelerating phase in deg
    pz1 : float
        Final particle momentum in the z direction, in eV/c

    """

    # Get field on-axis
    z = field_mesh.coord_vec("z")
    Ez = field_mesh.Ez[0, 0, :] * scale
    frequency = field_mesh.frequency
    zmin = z.min()

    # Get mass and charge state
    mc2 = mass_of(species)
    q0 = charge_state(species)  # -1 for electrons

    # Function for use in brent
    def phase_f(phase_deg):
        zf, pf, _ = track_field_1d(
            z,
            Ez,
            frequency=frequency,
            z0=zmin,
            pz0=pz0,
            t0=phase_deg / 360 / frequency,
            mc2=mc2,
            max_step=1 / frequency / 10,
            q0=q0,
        )
        return pf

    if debug:
        return phase_f

    # Get a quick estimate, to use in the bracket
    voltage0, phase0 = accelerating_voltage_and_phase(z, q0 * Ez, frequency)
    phase0_deg = phase0 * 180 / np.pi
    if verbose:
        print(f"v=c voltage: {voltage0} V, phase: {phase0_deg} deg")

    alg_sign = -1
    phase_range = [phase0_deg - 90, phase0_deg + 90]
    phase1_deg, pz1, iter, funcalls = brent(
        lambda x: alg_sign * phase_f(x % 360),
        brack=phase_range,
        maxiter=250,
        tol=tol,
        full_output=True,
    )
    if verbose:
        print(f"    iterations: {iter}")
        print(f"    function calls: {funcalls}")

    return phase1_deg % 360, alg_sign * pz1


def autophase_and_scale_field(
    field_mesh, voltage, pz0=0, species="electron", debug=False, verbose=False
):
    """
    Finds the maximum accelerating of a FieldMesh.

    Uses two iterations of phasing, scaling.

    Parameters
    ----------
    fieldmesh : FieldMesh object

    voltage : float
        Desired on-crest voltage in V

    pz0 : float, optional = 0
        initial particle momentum in the z direction, in eV/c
        pz = 0 is a particle at rest.

    species : str, optional = 'electron'
        species to track.

    debug : bool, optional = False
        If true, will return a function that tracks the field at a given phase and scale.

    verbose : bool, optional = False
        If true, prints information about the v=c voltage and phase for the initial guess, and function call information.

    Returns
    -------
    phase : float
        Maximum accelerating phase in deg
    scale : float
        scale factor for the field

    """

    z = field_mesh.coord_vec("z")
    Ez = field_mesh.Ez[0, 0, :]
    frequency = field_mesh.frequency
    zmin = z.min()

    # Get mass and charge
    mc2 = mass_of(species)
    q0 = charge_state(species)
    energy0 = np.hypot(pz0, mc2)

    # Get and initial estimate
    voltage0, phase0 = accelerating_voltage_and_phase(z, q0 * Ez, frequency)
    # convert to deg
    phase0 = phase0 * 180 / np.pi
    scale0 = voltage / voltage0
    if verbose:
        print(f"v=c voltage: {voltage0} V, phase: {phase0} deg")

    def phase_scale_f(phase_deg, scale):
        zf, pf, _ = track_field_1d(
            z,
            Ez * scale,
            frequency=frequency,
            z0=zmin,
            pz0=pz0,
            t0=phase_deg / 360 / frequency,
            mc2=mc2,
            max_step=1 / frequency / 10,
            q0=q0,
        )

        delta_energy = np.hypot(pf, mc2) - energy0

        return delta_energy

    if debug:
        return phase_scale_f

    # Phase 1
    brack = [phase0 - 90, phase0 + 90]
    phase1 = (
        brent(
            lambda x: -phase_scale_f(x, scale0),
            brack=brack,
            maxiter=250,
            tol=1e-6,
            full_output=False,
        )
        % 360
    )

    # Scale 1
    s0 = scale0 * 0.9
    s1 = scale0 * 1.1
    scale1 = brentq(
        lambda x: phase_scale_f(phase1, x) / voltage - 1.0,
        s0,
        s1,
        maxiter=20,
        rtol=1e-6,
        full_output=False,
    )

    if verbose:
        print(
            f"    Pass 1 delta energy: {phase_scale_f(phase1, scale1)} at phase  {phase1} deg"
        )

    # Phase 2
    brack = [phase1 - 10, phase1 + 10]
    phase2 = (
        brent(
            lambda x: -phase_scale_f(x, scale1),
            brack=brack,
            maxiter=250,
            tol=1e-9,
            full_output=False,
        )
        % 360
    )

    # Scale 2
    s0 = scale1 * 0.9
    s1 = scale1 * 1.1
    scale2 = brentq(
        lambda x: phase_scale_f(phase2, x) / voltage - 1.0,
        s0,
        s1,
        maxiter=20,
        rtol=1e-9,
        full_output=False,
    )

    if verbose:
        print(
            f"    Pass 2 delta energy: {phase_scale_f(phase2, scale2)} at phase  {phase2} deg"
        )

    return phase2, scale2


# Checking Maxwell Equations:
def check_static_div_equation(FM, plot=False, rtol=1e-4, **kwargs):
    """
    Checks the static divergence equation based on the geometry of the field mesh.

    This function verifies the static divergence condition, `∇·E = 0` for electric fields or `∇·B = 0`
    for magnetic fields, in the specified geometry of the field mesh. It automatically selects the appropriate
    divergence check function for either cylindrical or rectangular geometries.

    Parameters
    ----------
    FM : FieldMesh
        Object containing the static electric or magnetic field data as well as spatial coordinates and
        geometry information. Must specify a geometry via the `geometry` attribute, which can be either
        "cylindrical" or "rectangular". Must also contain an `is_static` attribute.
    plot : bool, default=False
        If True, plots the components of the divergence equation and the divergence error (if `plot_diff`
        is also True in `kwargs`).
    rtol : float, default=1e-4
        The relative tolerance for verifying that the divergence is zero. If the mean error is below
        this threshold, the function returns True, indicating that the static divergence condition holds.
    **kwargs : dict, optional
        Additional keyword arguments to be passed to the respective geometry-based function
        (`check_static_div_equation_cylindrical` or `check_static_div_equation_cartesian`). This may include
        specific index positions (e.g., `ir`, `ix`, `iy`) or options to plot the difference between
        divergence components.

    Returns
    -------
    bool
        True if the mean relative error of the computed divergence is below the specified `rtol` threshold,
        indicating that the static divergence condition is satisfied; False otherwise.

    Raises
    ------
    AssertionError
        If `FM.is_static` is False, indicating that non-static fields were provided.
    ValueError
        If the `geometry` attribute of `FM` is not "cylindrical" or "rectangular".

    Notes
    -----
    This function serves as a wrapper that checks the geometry type of the `FieldMesh` (FM) and then
    calls the appropriate divergence check function based on that geometry.

    Examples
    --------
    >>> check_static_div_equation(FM, plot=True, rtol=1e-5, ix=10, iy=5)

    This call checks the static divergence condition in FM's specified geometry, with a stricter tolerance
    of 1e-5, and plots the divergence components and difference if available for that geometry.

    """

    assert FM.is_static, "Must provide a static FieldMesh"

    if FM.geometry == "cylindrical":
        return check_static_div_equation_cylindrical(FM, plot=plot, rtol=rtol, **kwargs)
    elif FM.geometry == "rectangular":
        return check_static_div_equation_cartesian(FM, plot=plot, rtol=rtol, **kwargs)

    else:
        raise ValueError("Unknown FieldMesh geometry")


def check_static_div_equation_cartesian(
    FM, ix=None, iy=None, plot=False, rtol=1e-4, plot_diff=True
):
    """
    Checks the static divergence equation in Cartesian coordinates for either electric or magnetic fields.

    This function verifies the static divergence condition, `∇·E = 0` for electric fields or `∇·B = 0`
    for magnetic fields, in a Cartesian coordinate system. It calculates the divergence components based
    on the spatial derivatives of the field components along each axis and evaluates them at specified
    x and y indices. Optionally, it plots the divergence components and the difference between them.

    Parameters
    ----------
    FM : FieldMesh
        Object containing the static electric or magnetic field data in Cartesian coordinates.
        Must have `is_static`, `geometry`, `is_pure_electric`, and `is_pure_magnetic` attributes
        to determine the field type and properties.
    ix : int, optional
        Index for the x-coordinate at which to evaluate the fields. If None, the function selects
        the index closest to the origin (x=0).
    iy : int, optional
        Index for the y-coordinate at which to evaluate the fields. If None, the function selects
        the index closest to the origin (y=0).
    plot : bool, default=False
        If True, plots the components of the divergence equation and the divergence error (if `plot_diff`
        is also True).
    rtol : float, default=1e-4
        The relative tolerance for verifying that the divergence is zero. If the mean error is below
        this threshold, the function returns True, indicating that the static divergence condition holds.
    plot_diff : bool, default=True
        If True and `plot` is also True, plots the difference between the x-y and z divergence
        components on a secondary y-axis.

    Returns
    -------
    bool
        True if the mean relative error of the computed divergence is below the specified `rtol` threshold,
        indicating that the static divergence condition is satisfied; False otherwise.

    Raises
    ------
    AssertionError
        If `FM.is_static` is False, indicating that non-static fields were provided.
        If `FM.geometry` is not "rectangular", indicating that a non-rectangular geometry was provided.
    ValueError
        If the field type in `FM` is mixed (contains both electric and magnetic components), which is
        invalid for this test.

    Notes
    -----
    The function computes divergence components as:
    - x-y component: `∂F_x / ∂x + ∂F_y / ∂y`
    - z component: `∂F_z / ∂z`
    where `F_x`, `F_y`, and `F_z` represent either the x, y, and z components of the electric or magnetic
    field, based on the type of field present in `FM`.

    Examples
    --------
    >>> check_static_div_equation_cartesian(FM, ix=10, iy=5, plot=True, rtol=1e-5)

    This call checks the static divergence condition at the specified x and y indices, with a stricter
    tolerance of 1e-5, and plots the divergence components and difference.

    """

    assert FM.is_static, "Must provide static FieldMesh"
    assert (
        FM.geometry == "rectangular"
    ), "Must provide FieldMesh with geometry = rectangular"

    if (
        (FM.axis_index("x") != 0)
        or (FM.axis_index("y") != 1)
        or (FM.axis_index("z") != 2)
    ):
        raise NotImplementedError(
            "Currently function assumes indexing of [x, y, z,]<->[0, 1, 2]."
        )

    dx = FM.dx
    dy = FM.dy
    dz = FM.dz

    if FM.is_pure_electric:
        Fx, Fy, Fz = FM["Ex"], FM["Ey"], FM["Ez"]
        units = r"($\text{V/m}^2)$"
        div_xy = r"$\frac{\partial E_x}{\partial x} + \frac{\partial E_y}{\partial y}$"
        div_z = r"$-\frac{\partial E_z}{\partial z}$"

    elif FM.is_pure_magnetic:
        Fx, Fy, Fz = FM["Bx"], FM["By"], FM["Bz"]
        units = r"($\text{T/m}$)"
        div_xy = r"$\frac{\partial B_x}{\partial x} + \frac{\partial B_y}{\partial y}$"
        div_z = r"$-\frac{\partial B_z}{\partial z}$"

    else:
        raise ValueError("Invalid field type: mixed for test")

    x, y, z = FM.coord_vec("x"), FM.coord_vec("y"), FM.coord_vec("z")

    # Get the point closest to the axis
    if ix is None:
        ix = np.argmin(np.abs(x))

    if iy is None:
        iy = np.argmin(np.abs(y))

    dFxdx = np.gradient(Fx, dx, axis=0, edge_order=2)
    dFydy = np.gradient(Fy, dy, axis=1, edge_order=2)
    dFzdz = np.gradient(Fz, dz, axis=2, edge_order=2)

    if plot:
        plt.plot(z, dFxdx[ix, iy, :] + dFydy[ix, iy, :], label=div_xy)
        plt.plot(z, -dFzdz[ix, iy, :], label=div_z)
        plt.xlabel("z (m)")
        plt.ylabel(div_xy + " " + units)
        plt.title(rf"Fields evaluated at $x$={x[ix]:0.6f}, $y$={y[iy]:0.6f} meters.")
        plt.legend()

        if plot_diff:
            ax = plt.gca()
            ax2 = ax.twinx()
            ax2.plot(
                z,
                +dFxdx[ix, iy, :] + dFydy[ix, iy, :] + dFzdz[ix, iy, :],
                color="black",
                alpha=0.15,
            )
            ax.set_zorder(ax2.get_zorder() + 1)  # Bring primary axis to the front
            ax.patch.set_visible(False)  # Hide the 'canvas' of the primary axis
            ax2.set_ylabel(r"$\Delta$ " + units)

    non_zero = np.abs(dFzdz) > 0.1 * np.max(np.abs(dFzdz[ix, iy, :]))

    err = (dFxdx + dFydy + dFzdz)[non_zero] / dFzdz[non_zero]

    return np.abs(np.mean(err)) < rtol


def check_static_div_equation_cylindrical(
    FM, ir=None, plot=False, rtol=1e-4, plot_diff=True, **kwargs
):
    """
    Checks the static divergence equation in cylindrical coordinates for either electric or magnetic fields.

    This function verifies the static divergence condition, `∇·E = 0` for electric fields or `∇·B = 0`
    for magnetic fields, in a cylindrical coordinate system. The divergence is calculated based on the
    spatial derivatives of the radial and axial field components, evaluated at a specific radial position.
    Optionally, the function plots the individual divergence components and the difference between them.

    Parameters
    ----------
    FM : FieldMesh
        Object containing the static electric or magnetic field data in cylindrical coordinates.
        Must have `is_static`, `geometry`, `is_pure_electric`, and `is_pure_magnetic` attributes to
        determine the field type and properties.
    ir : int, optional
        Index for the radial position at which to evaluate the fields. If None, the function selects
        the index closest to the origin (r=0).
    plot : bool, default=False
        If True, plots the components of the divergence equation and the divergence error (if `plot_diff`
        is also True).
    rtol : float, default=1e-4
        The relative tolerance for verifying that the divergence is zero. If the mean error is below
        this threshold, the function returns True, indicating that the static divergence condition holds.
    plot_diff : bool, default=True
        If True and `plot` is also True, plots the difference between the radial and axial divergence
        components on a secondary y-axis.

    Returns
    -------
    bool
        True if the mean relative error of the computed divergence is below the specified `rtol` threshold,
        indicating that the static divergence condition is satisfied; False otherwise.

    Raises
    ------
    AssertionError
        If `FM.is_static` is False, indicating that non-static fields were provided.
        If `FM.geometry` is not "cylindrical", indicating that a non-cylindrical geometry was provided.
    ValueError
        If the field type in `FM` is mixed (contains both electric and magnetic components), which is
        invalid for this test.

    Notes
    -----
    The function computes divergence components as:
    - Radial component: `(1/r) ∂(r * F_r) / ∂r`
    - Axial component: `∂F_z / ∂z`
    Where `F_r` and `F_z` represent either the radial and axial electric or magnetic field components
    based on the type of field present in `FM`.

    Examples
    --------
    >>> check_static_div_equation_cylindrical(FM, ir=5, plot=True, rtol=1e-5)

    This call checks the static divergence condition at the radial index 5, with a stricter tolerance
    of 1e-5, and plots the divergence components and difference.

    """

    assert FM.is_static, "Must provide static FieldMesh"
    assert FM.geometry == "cylindrical", "Must provide cylindrical FieldMesh"

    dr, dz = FM.dr, FM.dz
    r, z = FM.coord_vec("r"), FM.coord_vec("z")

    # Get the point closest to the axis
    if ir is None:
        ir = np.argmin(np.abs(r))

    if FM.is_pure_electric:
        Fr, Fz = np.squeeze(FM["Er"]), np.squeeze(FM["Ez"])
        units = r"($\text{V/m}^2)$"
        div_r = r"$\frac{1}{r}\frac{\partial}{\partial r}\left(rE_r\right)$"
        div_z = r"$-\frac{\partial E_z}{\partial z}$"
        title = (
            r"$\vec\nabla\cdot \vec{E}=0$, fields evaluated at $r$="
            + f"{r[ir]:0.6f} meters."
        )

    elif FM.is_pure_magnetic:
        Fr, Fz = np.squeeze(FM["Br"]), np.squeeze(FM["Bz"])
        units = r"($\text{T/m}$)"
        div_r = r"$\frac{1}{r}\frac{\partial}{\partial r}\left(rB_r\right)$"
        div_z = r"$-\frac{\partial B_z}{\partial z}$"
        title = (
            r"$\vec\nabla\cdot \vec{B}=0$, fields evaluated at $r$="
            + f"{r[ir]:0.6f} meters."
        )

    else:
        raise ValueError("Invalid field type: mixed for test")

    R, _ = np.meshgrid(r, z, indexing="ij")

    # Handle r = 0 part of cylindrical divergence
    drFrdr = np.gradient(R * Fr, dr, axis=0)
    drFrdr_r = np.zeros(drFrdr.shape)

    non_zero = R > 0
    drFrdr_r[non_zero] = drFrdr[non_zero] / R[non_zero]
    drFrdr_r[~non_zero] = 2 * np.gradient(Fr, dr, axis=0, edge_order=2)[~non_zero]

    dFzdz = np.gradient(Fz, dz, axis=1, edge_order=2)

    if plot:
        plt.plot(z, +drFrdr_r[ir, :], label=div_r)
        plt.plot(z, -dFzdz[ir, :], label=div_z)
        plt.xlabel("z (m)")
        plt.ylabel(div_r + " " + units)
        plt.title(title)
        plt.legend()

        if plot_diff:
            ax = plt.gca()
            ax2 = ax.twinx()
            ax2.plot(z, +drFrdr_r[ir, :] + dFzdz[ir, :], color="black", alpha=0.15)
            ax.set_zorder(ax2.get_zorder() + 1)  # Bring primary axis to the front
            ax.patch.set_visible(False)  # Hide the 'canvas' of the primary axis
            ax2.set_ylabel(r"$\Delta$ " + units)

    non_zero = np.abs(dFzdz) > 0.1 * np.max(np.abs(dFzdz))

    err = (drFrdr_r + dFzdz)[non_zero] / dFzdz[non_zero]

    return np.abs(np.mean(err)) < rtol


def plot_maxwell_curl_equations(FM, **kwargs):
    """
    Plots the curl equations for electric and magnetic fields based on the geometry of the field mesh.

    This function selects and calls the appropriate plotting function (`plot_curl_equations_cylindrical`
    or `plot_curl_equations_cartesian`) to visualize the curl of the electric (E) and magnetic (B) fields
    based on Maxwell's equations, depending on whether the `FieldMesh` geometry is cylindrical or rectangular.

    Parameters
    ----------
    FM : FieldMesh
        Object containing the electric and magnetic field data, spatial coordinates, and geometry information.
        Must specify a geometry via the `geometry` attribute, which can be either "cylindrical" or "rectangular".
        Must also contain a `is_static` attribute.
    **kwargs : dict, optional
        Additional keyword arguments to be passed to the respective plotting functions (`plot_curl_equations_cylindrical`
        or `plot_curl_equations_cartesian`). This may include parameters such as specific index positions or
        options to plot the difference between spatial and temporal curls.

    Raises
    ------
    AssertionError
        If `FM.is_static` is True, indicating the fields are static, which does not meet the requirement
        for oscillating fields.
    ValueError
        If the `geometry` attribute of `FM` is not "cylindrical" or "rectangular".

    Notes
    -----
    This function is a wrapper that checks the geometry type of the `FieldMesh` (FM) and then
    calls the appropriate curl plotting function based on that geometry.

    Examples
    --------
    >>> plot_curl_equations(FM, ir=5, plot_diff=True)

    This call will plot the curl equations for the fields in the `FieldMesh` (FM), assuming FM's geometry is
    either cylindrical or rectangular. The `ir=5` argument will be passed to the appropriate plotting function.

    """

    assert not FM.is_static, "Must provide a time varying FieldMesh"

    if FM.geometry == "cylindrical":
        return plot_maxwell_curl_equations_cylindrical(FM, **kwargs)
    elif FM.geometry == "rectangular":
        return plot_maxwell_curl_equations_cartesian(FM, **kwargs)

    else:
        raise ValueError("Unknown FieldMesh geometry")


def plot_maxwell_curl_equations_cylindrical(FM, ir=None, plot_diff=True):
    """
    Plots the cylindrical curl equations for electric and magnetic field components.

    This function computes and visualizes the curl of electric (E) and magnetic (B)
    fields according to Maxwell's equations in the cylindrical coordinate system.
    It evaluates the spatial derivatives of the field components and compares
    them to the corresponding time derivatives assuming harmonic time dependence of the fields.
    An optional plot of the difference between the spatial curl and the time derivative is shown
    on a secondary y-axis.

    Parameters
    ----------
    FM : FieldMesh
        Object containing the electric and magnetic field data as well as spatial
        coordinates and frequency. Must have attributes `Er`, `Ez`, and `Btheta`
        representing the field components, and `dr` and `dz` representing grid
        spacings in the r and z directions.
    ir : int, optional
        Index for the radial position to evaluate the fields at. If None, the function
        selects the index closest to the r-axis origin (0).
    plot_diff : bool, default=True
        If True, plots the difference between the computed spatial curl and
        the time derivative (based on Maxwell's equations) on a secondary y-axis.

    Raises
    ------
    AssertionError
        If `FM.is_static` is True, indicating the fields are static, which
        does not meet the requirement for oscillating fields.

    Notes
    -----
    This function requires `FM` to contain oscillating fields, as it computes
    temporal derivative terms (curl E and curl B) based on frequency. For a
    zero-frequency (static) field, this function is not valid.

    Examples
    --------
    >>> plot_curl_equations_cylindrical(FM, ir=5, plot_diff=True)

    This call will plot the cylindrical curl equations for the electric and
    magnetic fields, evaluated at the radial index 5, and include a difference
    plot on a secondary axis.

    """

    assert not FM.is_static, "Test requires oscillating fields"

    fig, axs = plt.subplots(3, 1, constrained_layout=True, figsize=(8, 6))

    dr = FM.dr
    dz = FM.dz

    r, z = FM.coord_vec("r"), FM.coord_vec("z")
    R, _ = np.meshgrid(r, z, indexing="ij")

    # Get the point closest to the axis
    if ir is None:
        ir = np.argmin(np.abs(r))

    w = FM.frequency * 2 * np.pi

    Er, Ez, Bth = np.squeeze(FM["Er"]), np.squeeze(FM["Ez"]), np.squeeze(FM["Btheta"])

    dErdz = np.gradient(Er, dz, axis=1, edge_order=2)
    dEzdr = np.gradient(Ez, dr, axis=0, edge_order=2)

    axs[0].plot(
        z,
        np.real(dErdz - dEzdr)[ir, :],
        label=r"$\Re\left[\frac{\partial E_r}{\partial z}-\frac{\partial E_z}{\partial r}\right]$",
    )
    axs[0].plot(z, np.real(1j * w * Bth)[ir, :], label=r"$\Re[i\omega B_{\theta}]$")
    axs[0].set_xlabel("z (m)")
    axs[0].set_ylabel(r"$(\vec\nabla\times\vec{E})_{\theta}$ ($\text{V/m}^2$)")
    axs[0].set_title(rf"Fields evaluated at $r=${r[ir]:0.6f} meters.")
    axs[0].legend()

    if plot_diff:
        ax02 = axs[0].twinx()
        ax02.plot(
            z,
            np.real(dErdz - dEzdr)[ir, :] - np.real(1j * w * Bth)[ir, :],
            color="black",
            alpha=0.15,
        )
        axs[0].set_zorder(ax02.get_zorder() + 1)  # Bring primary axis to the front
        axs[0].patch.set_visible(False)  # Hide the 'canvas' of the primary axis
        ax02.tick_params(axis="y", colors="black")  # Set tick color
        ax02.spines["right"].set_color("black")
        ax02.set_ylabel(r"$\Delta$ ($\text{V/m}^2$)")

    dBthdz = np.gradient(Bth, dz, axis=1, edge_order=2)

    axs[1].plot(
        z,
        -np.imag(dBthdz)[ir, :],
        label=r"$-\Im\left[\frac{\partial B_{\theta}}{\partial z}\right]$",
    )
    axs[1].plot(
        z, -np.imag(1j * w / c_light**2 * Er)[ir, :], label=r"$-\Im[i(\omega/c^2) E_r]$"
    )
    axs[1].set_xlabel("z (m)")
    axs[1].set_ylabel(r"$(\vec\nabla\times\vec{B})_{r}$ ($\text{V/m}^3$)")
    axs[1].legend()

    if plot_diff:
        ax12 = axs[1].twinx()
        ax12.plot(
            z,
            -np.imag(dBthdz)[ir, :] + np.imag(1j * w / c_light**2 * Er)[ir, :],
            color="black",
            alpha=0.15,
        )
        axs[1].set_zorder(ax12.get_zorder() + 1)  # Bring primary axis to the front
        axs[1].patch.set_visible(False)  # Hide the 'canvas' of the primary axis
        # ax12.tick_params(axis='y', colors='tab:red')  # Set tick color
        # ax12.spines['right'].set_color('tab:red')
        ax12.set_ylabel(r"$\Delta$ ($\text{V/m}^3$)")

    R, _ = np.meshgrid(r, z, indexing="ij")

    # Handle r = 0 part of cylindrical divergence
    drBthdr = np.gradient(R * np.imag(Bth), dr, axis=0)
    drBthdr_r = np.zeros(drBthdr.shape)

    non_zero = R > 0
    drBthdr_r[non_zero] = drBthdr[non_zero] / R[non_zero]
    drBthdr_r[~non_zero] = (
        2 * np.gradient(np.imag(Bth), dr, axis=0, edge_order=2)[~non_zero]
    )

    axs[2].plot(
        z,
        drBthdr_r[ir, :],
        label=r"$-\Im\left[\frac{1}{r}\frac{\partial (rB_{\theta})}{\partial r}\right]$",
        color="tab:blue",
    )
    axs[2].plot(
        z,
        -np.imag(1j * w / c_light**2 * Ez)[ir, :],
        label=r"$-\Im[i(\omega/c^2) E_z]$",
        color="tab:orange",
    )
    axs[2].set_xlabel("z (m)")
    axs[2].set_ylabel(r"$(\vec\nabla\times\vec{B})_{z}$ ($\text{V/m}^3$)")
    axs[2].legend()

    if plot_diff:
        ax22 = axs[2].twinx()
        ax22.plot(
            z,
            drBthdr_r[ir, :] + np.imag(1j * w / c_light**2 * Ez)[ir, :],
            color="black",
            alpha=0.15,
        )
        axs[2].set_zorder(ax22.get_zorder() + 1)  # Bring primary axis to the front
        axs[2].patch.set_visible(False)  # Hide the 'canvas' of the primary axis
        # ax22.tick_params(axis='y', colors='tab:red')  # Set tick color
        # ax22.spines['right'].set_color('tab:red')
        ax22.set_ylabel(r"$\Delta$ ($\text{V/m}^3$)")


def plot_maxwell_curl_equations_cartesian(FM, ix=None, iy=None, plot_diff=True):
    """
    Plots the Cartesian curl equations for electric and magnetic field components.

    This function plots the curl of electric (E) and magnetic (B) fields as per
    Maxwell's equations in the Cartesian coordinate system. It computes the
    spatial derivatives of the field components and visualizes the results
    alongside the corresponding time derivatives assuming exp(-iwt) time dependence.
    An optional plot of the difference between the two is shown on a secondary y-axis.

    Parameters
    ----------
    FM : FieldMesh
        Object containing the electric and magnetic field data as well as
        spatial coordinates and frequency. Must have `Ex`, `Ey`, `Ez`,
        `Bx`, `By`, `Bz` attributes representing the field components and
        `dx`, `dy`, `dz` representing grid spacings in the x, y, and z directions.
    ix : int, optional
        Index for the x-coordinate position to evaluate the fields at. If None,
        the function selects the index closest to the x-axis origin (0).
    iy : int, optional
        Index for the y-coordinate position to evaluate the fields at. If None,
        the function selects the index closest to the y-axis origin (0).
    plot_diff : bool, default=True
        If True, plots the difference between the computed spatial curl and
        the time derivative (based on Maxwell's equations) on a secondary y-axis.

    Raises
    ------
    AssertionError
        If `FM.is_static` is True, indicating the fields are static, which
        does not meet the requirement for oscillating fields.

    Notes
    -----
    This function requires `FM` to have oscillating fields, as it computes the
    temporal derivative terms (curl E and curl B) based on frequency. For a
    zero-frequency (static) field, this function is not valid.

    Examples
    --------
    >>> plot_curl_equations_cartesian(FM, ix=5, iy=10, plot_diff=True)

    This call will plot the curl equations for the electric and magnetic fields,
    evaluated at the x and y indices 5 and 10, respectively, and include a
    difference plot on a secondary axis.

    """

    assert not FM.is_static, "Test requires oscillating fields"
    if (
        (FM.axis_index("x") != 0)
        or (FM.axis_index("y") != 1)
        or (FM.axis_index("z") != 2)
    ):
        raise NotImplementedError(
            "Currently function assumes indexing of [x, y, z,]<->[0, 1, 2]."
        )

    fig, axs = plt.subplots(3, 2, figsize=(8, 8))

    dx = FM.dx
    dy = FM.dy
    dz = FM.dz

    w = FM.frequency * 2 * np.pi

    x, y, z = FM.coord_vec("x"), FM.coord_vec("y"), FM.coord_vec("z")

    # Get the point closest to the axis
    if ix is None:
        ix = np.argmin(np.abs(x))

    if iy is None:
        iy = np.argmin(np.abs(y))

    Ex, Ey, Ez = FM["Ex"], FM["Ey"], FM["Ez"]
    Bx, By, Bz = FM["Bx"], FM["By"], FM["Bz"]

    # Curl(Evec) = iw Bvec
    DyEz = np.gradient(Ez, dy, axis=1, edge_order=2)
    DzEy = np.gradient(Ey, dz, axis=2, edge_order=2)

    DzEx = np.gradient(Ex, dz, axis=2, edge_order=2)
    DxEz = np.gradient(Ez, dx, axis=0, edge_order=2)

    DxEy = np.gradient(Ey, dx, axis=0, edge_order=2)
    DyEx = np.gradient(Ex, dy, axis=1, edge_order=2)

    axs[0, 0].plot(
        z,
        +np.real(DyEz - DzEy)[ix, iy, :],
        label=r"$\Re\left[\frac{\partial E_z}{\partial y} - \frac{\partial E_y}{\partial z}\right]$",
    )
    axs[0, 0].plot(z, +np.real(1j * w * Bx[ix, iy, :]), label=r"$-\Re[i\omega B_x]$")
    axs[0, 0].set_xlabel("z (m)")
    axs[0, 0].set_ylabel(r"($\vec\nabla\times\vec{E})_x$ $(\text{V/m}^2)$")
    axs[0, 0].legend()
    axs[0, 0].set_title(
        r"$\vec\nabla\times\vec{E} = -\frac{\partial \vec{B}}{\partial t}$"
    )

    if plot_diff:
        ax002 = axs[0, 0].twinx()
        ax002.plot(
            z,
            np.real(DyEz - DzEy)[ix, iy, :] - np.real(1j * w * Bx[ix, iy, :]),
            color="black",
            alpha=0.15,
        )
        axs[0, 0].set_zorder(ax002.get_zorder() + 1)  # Bring primary axis to the front
        axs[0, 0].patch.set_visible(False)  # Hide the 'canvas' of the primary axis
        # ax12.tick_params(axis='y', colors='tab:red')  # Set tick color
        # ax12.spines['right'].set_color('tab:red')
        ax002.set_ylabel(r"$\Delta$ ($V/m^2$)")

    axs[1, 0].plot(
        z,
        +np.real(DzEx - DxEz)[ix, iy, :],
        label=r"$\Re\left[\frac{\partial E_x}{\partial z} - \frac{\partial E_z}{\partial x}\right]$",
    )
    axs[1, 0].plot(z, +np.real(1j * w * By[ix, iy, :]), label=r"$-\Re[i\omega B_y]$")
    axs[1, 0].set_xlabel("z (m)")
    axs[1, 0].set_ylabel(r"($\vec\nabla\times\vec{E})_y$ $(\text{V/m}^2)$")
    axs[1, 0].legend()

    if plot_diff:
        ax102 = axs[1, 0].twinx()
        ax102.plot(
            z,
            np.real(DzEx - DxEz)[ix, iy, :] - np.real(1j * w * By[ix, iy, :]),
            color="black",
            alpha=0.15,
        )
        axs[1, 0].set_zorder(ax102.get_zorder() + 1)  # Bring primary axis to the front
        axs[1, 0].patch.set_visible(False)  # Hide the 'canvas' of the primary axis
        ax102.set_ylabel(r"$\Delta$ ($\text{V/m}^2$)")

    axs[2, 0].plot(
        z,
        +np.real(DxEy - DyEx)[ix, iy, :],
        label=r"$\Re\left[\frac{\partial E_y}{\partial x} - \frac{\partial E_x}{\partial y}\right]$",
    )
    axs[2, 0].plot(z, +np.real(1j * w * Bz[ix, iy, :]), label=r"$-\Re[i\omega B_z]$")
    axs[2, 0].set_xlabel("z (m)")
    axs[2, 0].set_ylabel(r"($\vec\nabla\times\vec{E})_z$ $(\text{V/m}^2)$")
    axs[2, 0].legend()

    if plot_diff:
        ax202 = axs[2, 0].twinx()
        ax202.plot(
            z,
            np.real(DxEy - DyEx)[ix, iy, :] - np.real(1j * w * Bz[ix, iy, :]),
            color="black",
            alpha=0.15,
        )
        axs[2, 0].set_zorder(ax202.get_zorder() + 1)  # Bring primary axis to the front
        axs[2, 0].patch.set_visible(False)  # Hide the 'canvas' of the primary axis
        ax202.set_ylabel(r"$\Delta$ ($\text{V/m}^2$)")

    # Curl(Bvec) = iw/c2 Evec
    DyBz = np.gradient(Bz, dy, axis=1, edge_order=2)
    DzBy = np.gradient(By, dz, axis=2, edge_order=2)

    DzBx = np.gradient(Bx, dz, axis=2, edge_order=2)
    DxBz = np.gradient(Bz, dx, axis=0, edge_order=2)

    DxBy = np.gradient(By, dx, axis=0, edge_order=2)
    DyBx = np.gradient(Bx, dy, axis=1, edge_order=2)

    axs[0, 1].plot(
        z,
        -np.imag(DyBz - DzBy)[ix, iy, :],
        label=r"$-\Im\left[\frac{\partial B_z}{\partial y} - \frac{\partial B_y}{\partial z}\right]$",
    )
    axs[0, 1].plot(
        z,
        +np.imag(1j * w * Ex[ix, iy, :]) / c_light**2,
        label=r"$\Im[i(\omega/c^2) E_x]$",
    )
    axs[0, 1].set_xlabel("z (m)")
    axs[0, 1].set_ylabel(r"$(\vec\nabla\times\vec{B})_x$ $(V/m^3)$")
    axs[0, 1].set_title(
        r"$\vec\nabla\times\vec{B} = \frac{1}{c^2}\frac{\partial \vec{E}}{\partial t}$"
    )
    axs[0, 1].legend()

    if plot_diff:
        ax012 = axs[0, 1].twinx()
        ax012.plot(
            z,
            -np.imag(DyBz - DzBy)[ix, iy, :]
            - np.imag(1j * w * Ex[ix, iy, :]) / c_light**2,
            color="black",
            alpha=0.15,
        )
        axs[0, 1].set_zorder(ax012.get_zorder() + 1)  # Bring primary axis to the front
        axs[0, 1].patch.set_visible(False)  # Hide the 'canvas' of the primary axis
        ax012.set_ylabel(r"$\Delta$ ($\text{V/m}^3$)")

    axs[1, 1].plot(
        z,
        -np.imag(DzBx - DxBz)[ix, iy, :],
        label=r"$-\Im\left[\frac{\partial B_x}{\partial z} - \frac{\partial B_z}{\partial x}\right]$",
    )
    axs[1, 1].plot(
        z,
        +np.imag(1j * w * Ey[ix, iy, :]) / c_light**2,
        label=r"$\Im[i(\omega/c^2) E_y]$",
    )
    axs[1, 1].set_xlabel("z (m)")
    axs[1, 1].set_ylabel(r"$(\vec\nabla\times\vec{B})_y$ $(\text{V/m}^3)$")
    axs[1, 1].legend()

    if plot_diff:
        ax112 = axs[1, 1].twinx()
        ax112.plot(
            z,
            -np.imag(DzBx - DxBz)[ix, iy, :]
            - np.imag(1j * w * Ey[ix, iy, :]) / c_light**2,
            color="black",
            alpha=0.15,
        )
        axs[1, 1].set_zorder(ax112.get_zorder() + 1)  # Bring primary axis to the front
        axs[1, 1].patch.set_visible(False)  # Hide the 'canvas' of the primary axis
        ax112.set_ylabel(r"$\Delta$ ($\text{V/m}^3$)")

    axs[2, 1].plot(
        z,
        -np.imag(DxBy - DyBx)[ix, iy, :],
        label=r"$-\Im\left[\frac{\partial B_y}{\partial x} - \frac{\partial B_x}{\partial y}\right]$",
    )
    axs[2, 1].plot(
        z,
        +np.imag(1j * w * Ez[ix, iy, :]) / c_light**2,
        label=r"$\Im[i(\omega/c^2) E_z]$",
    )
    axs[2, 1].set_xlabel("z (m)")
    axs[2, 1].set_ylabel(r"$(\vec\nabla\times\vec{B})_z$ $(\text{V/m}^3)$")
    axs[2, 1].legend()

    if plot_diff:
        ax212 = axs[2, 1].twinx()
        ax212.plot(
            z,
            -np.imag(DxBy - DyBx)[ix, iy, :]
            - np.imag(1j * w * Ez[ix, iy, :]) / c_light**2,
            color="black",
            alpha=0.15,
        )
        axs[1, 1].set_zorder(ax202.get_zorder() + 1)  # Bring primary axis to the front
        axs[1, 1].patch.set_visible(False)  # Hide the 'canvas' of the primary axis
        ax212.set_ylabel(r"$\Delta$ ($\text{V/m}^3$)")

    fig.suptitle(rf"Fields evaluated at $x=${x[ix]:0.6f}, $y=${y[iy]:0.6f} meters.")
    plt.tight_layout()<|MERGE_RESOLUTION|>--- conflicted
+++ resolved
@@ -45,13 +45,8 @@
     fz = Ez * np.exp(-1j * k * z)
 
     # Integrate
-<<<<<<< HEAD
-    Z = np.trapezoid(fz, z)
-    
-=======
     Z = trapezoid(fz, z)
 
->>>>>>> 8be7b4ed
     # Max voltage at phase
     voltage = np.abs(Z)
     phase = np.angle(Z)
