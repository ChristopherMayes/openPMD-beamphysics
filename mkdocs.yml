--- conflicted
+++ resolved
@@ -59,12 +59,7 @@
 
 extra_javascript:
   - javascripts/mathjax.js
-<<<<<<< HEAD
-  - https://polyfill.io/v3/polyfill.min.js?features=es6
   - https://cdn.jsdelivr.net/npm/mathjax@3/es5/tex-mml-chtml.js
-=======
-  - https://cdn.jsdelivr.net/npm/mathjax@3/es5/tex-mml-chtml.js      
->>>>>>> 6e01a1ef
 
 extra:
   generator: false
