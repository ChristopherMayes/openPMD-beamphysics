--- conflicted
+++ resolved
@@ -124,15 +124,10 @@
         val = val.astype(complex)
 
         # Write
-<<<<<<< HEAD
         g2 = write_component_data(g, key, val, unit=u) 
 
 
     
-=======
-        write_component_data(g, key, val, unit=u)
-
->>>>>>> 62fe9fe9
     
 def write_component_data(h5, name, data, unit=None): 
     """
