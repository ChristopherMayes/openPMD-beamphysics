--- conflicted
+++ resolved
@@ -1,81 +1,38 @@
-<<<<<<< HEAD
-from pmd_beamphysics.units import pg_units
-
-from pmd_beamphysics.readers import (
-    component_data,
-    expected_record_unit_dimension,
-    field_record_components,
-    field_paths,
-    component_from_alias,
-    load_field_attrs,
-    component_alias,
-    is_legacy_fortran_data_ordering,
-    decode_attr,
-)
-=======
 import functools
 import os
 from copy import deepcopy
->>>>>>> 8c76d123
 
 import numpy as np
 from h5py import File
 from scipy.interpolate import RegularGridInterpolator
 
-from pmd_beamphysics import tools
-from pmd_beamphysics.fields.conversion import (
-    fieldmesh_rectangular_to_cylindrically_symmetric_data,
-)
-from pmd_beamphysics.fields.expansion import expand_fieldmesh_from_onaxis
-from pmd_beamphysics.interfaces.ansys import read_ansys_ascii_3d_fields
-from pmd_beamphysics.interfaces.cst import (
-    read_cst_ascii_3d_complex_fields,
-    read_cst_ascii_3d_static_field,
-)
-
-<<<<<<< HEAD
-from pmd_beamphysics.plot import (
-    plot_fieldmesh_cylindrical_2d,
-    plot_fieldmesh_cylindrical_1d,
-)
-
-from pmd_beamphysics.interfaces.ansys import read_ansys_ascii_3d_fields
-from pmd_beamphysics.interfaces.astra import (
-    write_astra_1d_fieldmap,
-    read_astra_3d_fieldmaps,
-    write_astra_3d_fieldmaps,
-    astra_1d_fieldmap_data,
-)
-from pmd_beamphysics.interfaces.gpt import write_gpt_fieldmesh
-from pmd_beamphysics.interfaces.impact import create_impact_solrf_ele
-from pmd_beamphysics.interfaces.superfish import write_superfish_t7, read_superfish_t7
-
-from pmd_beamphysics.fields.expansion import expand_fieldmesh_from_onaxis
-from pmd_beamphysics.fields.conversion import (
-    fieldmesh_rectangular_to_cylindrically_symmetric_data,
-)
-=======
-from pmd_beamphysics.interfaces.astra import (
+from .. import tools
+from ..interfaces.ansys import read_ansys_ascii_3d_fields
+from ..interfaces.astra import (
     astra_1d_fieldmap_data,
     read_astra_3d_fieldmaps,
     write_astra_1d_fieldmap,
     write_astra_3d_fieldmaps,
 )
-from pmd_beamphysics.interfaces.gpt import write_gpt_fieldmap
-from pmd_beamphysics.interfaces.impact import (
+from ..interfaces.cst import (
+    read_cst_ascii_3d_complex_fields,
+    read_cst_ascii_3d_static_field,
+)
+from ..interfaces.gpt import write_gpt_fieldmap
+from ..interfaces.impact import (
     create_impact_emfield_cartesian_ele,
     create_impact_solrf_ele,
     parse_impact_emfield_cartesian,
     write_impact_emfield_cartesian,
 )
-from pmd_beamphysics.interfaces.superfish import read_superfish_t7, write_superfish_t7
-from pmd_beamphysics.plot import (
+from ..interfaces.superfish import read_superfish_t7, write_superfish_t7
+from ..plot import (
     plot_fieldmesh_cylindrical_1d,
     plot_fieldmesh_cylindrical_2d,
     plot_fieldmesh_rectangular_1d,
     plot_fieldmesh_rectangular_2d,
 )
-from pmd_beamphysics.readers import (
+from ..readers import (
     component_alias,
     component_data,
     component_from_alias,
@@ -83,14 +40,17 @@
     field_paths,
     field_record_components,
     load_field_attrs,
+    is_legacy_fortran_data_ordering,
 )
-from pmd_beamphysics.units import pg_units
-from pmd_beamphysics.writers import pmd_field_init, write_pmd_field
-
+from ..units import pg_units
+from ..writers import pmd_field_init, write_pmd_field
+from .conversion import (
+    fieldmesh_rectangular_to_cylindrically_symmetric_data,
+)
+from .expansion import expand_fieldmesh_from_onaxis
 
 # -----------------------------------------
 # Classes
->>>>>>> 8c76d123
 
 
 axis_labels_from_geometry = {
@@ -99,32 +59,17 @@
 }
 
 
-<<<<<<< HEAD
-c_light = 299792458.0
-=======
 def _create_delta_property(name):
     def getter(self):
         return self.deltas[self.axis_index(name)]
->>>>>>> 8c76d123
 
     return property(getter, doc=f"Mesh spacing in {name}  in units of {pg_units(name)}")
 
-<<<<<<< HEAD
-# -----------------------------------------
-# Classes
-=======
->>>>>>> 8c76d123
 
 def _create_max_property(name):
     def getter(self):
         return self.maxs[self.axis_index(name)]
 
-<<<<<<< HEAD
-axis_labels_from_geometry = {
-    "rectangular": ("x", "y", "z"),
-    "cylindrical": ("r", "theta", "z"),
-}
-=======
     def setter(self, value):
         # Setting the max => shift the min
         i = self.axis_index(name)
@@ -162,7 +107,6 @@
     return property(
         getter, doc=f"Scaled 3D mesh for {name} in units of {pg_units(name)}"
     )
->>>>>>> 8c76d123
 
 
 class FieldMesh:
@@ -352,8 +296,6 @@
                 return i
         raise ValueError(f"Axis not found: {key}")
 
-<<<<<<< HEAD
-=======
     def axis_points(self, axis_label):
         """
         Returns 3D points for the specified axis to be used by the interpolator.
@@ -405,7 +347,6 @@
         values = self.interpolate(field_key, points3d)
         return vec, values
 
->>>>>>> 8c76d123
     @property
     def coord_vecs(self):
         """
@@ -478,8 +419,6 @@
         """
         a = self[key]
         return not np.any(a)
-<<<<<<< HEAD
-=======
 
     def interpolator(self, key):
         """
@@ -527,7 +466,6 @@
             return self.interpolator(key)([points])[0]
 
         return self.interpolator(key)(points)
->>>>>>> 8c76d123
 
     # Plotting
     # TODO: more general plotting
@@ -538,27 +476,6 @@
         axes=None,
         cmap=None,
         return_figure=False,
-<<<<<<< HEAD
-        **kwargs,
-    ):
-        if self.geometry != "cylindrical":
-            raise NotImplementedError(f"Geometry {self.geometry} not implemented")
-
-        return plot_fieldmesh_cylindrical_2d(
-            self,
-            component=component,
-            time=time,
-            axes=axes,
-            return_figure=return_figure,
-            cmap=cmap,
-            **kwargs,
-        )
-
-    @functools.wraps(plot_fieldmesh_cylindrical_1d)
-    def plot_onaxis(self, *args, **kwargs):
-        assert self.geometry == "cylindrical"
-        return plot_fieldmesh_cylindrical_1d(self, *args, **kwargs)
-=======
         nice=True,
         **kwargs,
     ):
@@ -595,7 +512,6 @@
             return plot_fieldmesh_rectangular_1d(self, *args, **kwargs)
         else:
             raise ValueError(f"Unsupported geometry for plot_onaxis: {self.geometry}")
->>>>>>> 8c76d123
 
     def units(self, key):
         """Returns the units of any key"""
@@ -641,13 +557,10 @@
     def to_impact_solrf(self, *args, **kwargs):
         return create_impact_solrf_ele(self, *args, **kwargs)
 
-<<<<<<< HEAD
-=======
     @functools.wraps(create_impact_emfield_cartesian_ele)
     def to_impact_emfield_cartesian(self, *args, **kwargs):
         return create_impact_emfield_cartesian_ele(self, *args, **kwargs)
 
->>>>>>> 8c76d123
     def to_cylindrical(self):
         """
         Returns a new FieldMesh in cylindrical geometry.
@@ -668,13 +581,6 @@
     def write_gpt(self, filePath, asci2gdf_bin=None, verbose=True):
         """
         Writes a GPT field file.
-<<<<<<< HEAD
-        """
-
-        return write_gpt_fieldmesh(
-            self, filePath, asci2gdf_bin=asci2gdf_bin, verbose=verbose
-        )
-=======
         """
 
         return write_gpt_fieldmap(
@@ -695,7 +601,6 @@
         """
 
         return write_impact_emfield_cartesian(self, filename)
->>>>>>> 8c76d123
 
     # Superfish
     @functools.wraps(write_superfish_t7)
@@ -708,19 +613,6 @@
         For dynamic (`harmonic /= 0`) fields, a Fish T7 file is written
         """
         return write_superfish_t7(self, filePath, verbose=verbose)
-<<<<<<< HEAD
-
-    @classmethod
-    @functools.wraps(read_superfish_t7)
-    def from_superfish(cls, filename, type=None, geometry="cylindrical"):
-        """
-        Class method to parse a superfish T7 style file.
-        """
-        data = read_superfish_t7(filename, type=type, geometry=geometry)
-        c = cls(data=data)
-        return c
-=======
->>>>>>> 8c76d123
 
     @classmethod
     def from_ansys_ascii_3d(cls, *, efile=None, hfile=None, frequency=None):
@@ -757,8 +649,6 @@
         data = read_ansys_ascii_3d_fields(efile, hfile, frequency=frequency)
         return cls(data=data)
 
-<<<<<<< HEAD
-=======
     @classmethod
     def from_cst_3d(cls, field_file1, field_file2=None, frequency=0):
         if field_file2 is not None:
@@ -771,7 +661,6 @@
 
         return cls(data=data)
 
->>>>>>> 8c76d123
     @classmethod
     def from_astra_3d(cls, common_filename, frequency=0):
         """
@@ -782,8 +671,6 @@
         data = read_astra_3d_fieldmaps(common_filename, frequency=frequency)
         return cls(data=data)
 
-<<<<<<< HEAD
-=======
     @classmethod
     def from_impact_emfield_cartesian(
         cls, filename, frequency=0, eleAnchorPt="beginning"
@@ -828,7 +715,6 @@
         c = cls(data=data)
         return c
 
->>>>>>> 8c76d123
     @classmethod
     def from_onaxis(
         cls,
@@ -931,10 +817,6 @@
         """
         Checks that all attributes and component internal data are the same
         """
-<<<<<<< HEAD
-
-=======
->>>>>>> 8c76d123
         if not tools.data_are_equal(self.attrs, other.attrs):
             return False
 
@@ -1000,73 +882,6 @@
         return self.coord_vec("z")
 
     # Deltas
-<<<<<<< HEAD
-    ## cartesian
-    @property
-    def dx(self):
-        return self.deltas[self.axis_index("x")]
-
-    @property
-    def dy(self):
-        return self.deltas[self.axis_index("y")]
-
-    ## cylindrical
-    @property
-    def dr(self):
-        return self.deltas[self.axis_index("r")]
-
-    @property
-    def dtheta(self):
-        return self.deltas[self.axis_index("theta")]
-
-    @property
-    def dz(self):
-        return self.deltas[self.axis_index("z")]
-
-    # Scaled components
-    # TODO: Check geometry
-    ## cartesian
-    @property
-    def Bx(self):
-        return self.scaled_component("Bx")
-
-    @property
-    def By(self):
-        return self.scaled_component("By")
-
-    @property
-    def Ex(self):
-        return self.scaled_component("Ex")
-
-    @property
-    def Ey(self):
-        return self.scaled_component("Ey")
-
-    ## cylindrical
-    @property
-    def Br(self):
-        return self.scaled_component("Br")
-
-    @property
-    def Btheta(self):
-        return self.scaled_component("Btheta")
-
-    @property
-    def Bz(self):
-        return self.scaled_component("Bz")
-
-    @property
-    def Er(self):
-        return self.scaled_component("Er")
-
-    @property
-    def Etheta(self):
-        return self.scaled_component("Etheta")
-
-    @property
-    def Ez(self):
-        return self.scaled_component("Ez")
-=======
     dx = _create_delta_property("x")
     dy = _create_delta_property("y")
     dz = _create_delta_property("z")
@@ -1101,32 +916,21 @@
     Ez = _create_scaled_component_property("Ez")
     Er = _create_scaled_component_property("Er")
     Etheta = _create_scaled_component_property("Etheta")
->>>>>>> 8c76d123
 
     @property
     def B(self):
         if self.geometry == "cylindrical":
             if self.is_static:
-<<<<<<< HEAD
-                return np.hypot(self["Br"], self["Bz"])
-            else:
-                return np.abs(self["Btheta"])
-=======
                 return np.hypot(self.Br, self.Bz)
             else:
                 return np.abs(self.Btheta)
->>>>>>> 8c76d123
         else:
             raise ValueError(f"Unknown geometry: {self.geometry}")
 
     @property
     def E(self):
         if self.geometry == "cylindrical":
-<<<<<<< HEAD
-            return np.hypot(np.abs(self["Er"]), np.abs(self["Ez"]))
-=======
             return np.hypot(np.abs(self.Er), np.abs(self.Ez))
->>>>>>> 8c76d123
         else:
             raise ValueError(f"Unknown geometry: {self.geometry}")
 
@@ -1225,9 +1029,8 @@
         if g not in h5:
             continue
 
-<<<<<<< HEAD
         # Extract axis labels for data transposing
-        axis_labels = tuple([decode_attr(a) for a in h5.attrs["axisLabels"]])
+        axis_labels = tuple([tools.decode_attr(a) for a in h5.attrs["axisLabels"]])
 
         # Get the full openPMD unitDimension
         required_dim = expected_record_unit_dimension[g]
@@ -1246,16 +1049,6 @@
                     axis_labels = ("z", "y", "x")
 
             cdat = component_data(h5[name], axis_labels=axis_labels)
-=======
-        # Get the full openPMD unitDimension
-        required_dim = expected_record_unit_dimension[g]
-
-        for comp in comps:
-            if comp not in h5[g]:
-                continue
-            name = g + "/" + comp
-            cdat = component_data(h5[name])
->>>>>>> 8c76d123
 
             # Check dimensions
             dim = h5[name].attrs["unitDimension"]
