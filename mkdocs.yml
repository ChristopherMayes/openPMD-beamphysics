--- conflicted
+++ resolved
@@ -17,13 +17,10 @@
           - examples/fields/field_examples.ipynb
           - examples/fields/field_expansion.ipynb
           - examples/fields/field_tracking.ipynb
-<<<<<<< HEAD
+          - examples/fields/field_conversion.ipynb
+          - examples/fields/corrector_modeling.ipynb
       - Wavefronts:
           - examples/wavefront.ipynb
-=======
-          - examples/fields/field_conversion.ipynb
-          - examples/fields/corrector_modeling.ipynb
->>>>>>> 8be7b4ed
       - Utilities:
           - examples/units.ipynb
           - examples/labels.ipynb
