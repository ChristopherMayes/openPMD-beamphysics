--- conflicted
+++ resolved
@@ -12,33 +12,15 @@
 )
 from pmd_beamphysics.fields.expansion import expand_fieldmesh_from_onaxis
 from pmd_beamphysics.interfaces.ansys import read_ansys_ascii_3d_fields
-<<<<<<< HEAD
-from pmd_beamphysics.interfaces.astra import write_astra_1d_fieldmap, read_astra_3d_fieldmaps, write_astra_3d_fieldmaps, astra_1d_fieldmap_data
 from pmd_beamphysics.interfaces.cst import read_cst_ascii_3d_complex_fields, read_cst_ascii_3d_static_field
-from pmd_beamphysics.interfaces.gpt import write_gpt_fieldmap
-from pmd_beamphysics.interfaces.impact import create_impact_solrf_ele, parse_impact_emfield_cartesian, write_impact_emfield_cartesian, create_impact_emfield_cartesian_ele
-from pmd_beamphysics.interfaces.superfish import write_superfish_t7, read_superfish_t7
-
-from pmd_beamphysics.fields.expansion import expand_fieldmesh_from_onaxis
-from pmd_beamphysics.fields.conversion import fieldmesh_rectangular_to_cylindrically_symmetric_data
-
-import functools
-
-from scipy.interpolate import RegularGridInterpolator
-
-from h5py import File
-import numpy as np
-from copy import deepcopy
-import os
-
-=======
+
 from pmd_beamphysics.interfaces.astra import (
     astra_1d_fieldmap_data,
     read_astra_3d_fieldmaps,
     write_astra_1d_fieldmap,
     write_astra_3d_fieldmaps,
 )
-from pmd_beamphysics.interfaces.gpt import write_gpt_fieldmesh
+from pmd_beamphysics.interfaces.gpt import write_gpt_fieldmap
 from pmd_beamphysics.interfaces.impact import (
     create_impact_emfield_cartesian_ele,
     create_impact_solrf_ele,
@@ -63,7 +45,7 @@
 )
 from pmd_beamphysics.units import pg_units
 from pmd_beamphysics.writers import pmd_field_init, write_pmd_field
->>>>>>> 9287ad02
+
 
 # -----------------------------------------
 # Classes
@@ -549,13 +531,8 @@
         Writes a GPT field file.
         """
 
-<<<<<<< HEAD
         return write_gpt_fieldmap(self, filePath, asci2gdf_bin=asci2gdf_bin, verbose=verbose)
-=======
-        return write_gpt_fieldmesh(
-            self, filePath, asci2gdf_bin=asci2gdf_bin, verbose=verbose
-        )
->>>>>>> 9287ad02
+
 
     @functools.wraps(write_impact_emfield_cartesian)
     def write_impact_emfield_cartesian(self, filename):
@@ -569,14 +546,10 @@
             Path to the file where the field data will be written.
 
         """
-<<<<<<< HEAD
-        return write_impact_emfield_cartesian(self, filename)   
-
-    
-=======
+
         return write_impact_emfield_cartesian(self, filename)
 
->>>>>>> 9287ad02
+
     # Superfish
     @functools.wraps(write_superfish_t7)
     def write_superfish(self, filePath, verbose=False):
@@ -624,7 +597,6 @@
         data = read_ansys_ascii_3d_fields(efile, hfile, frequency=frequency)
         return cls(data=data)
 
-<<<<<<< HEAD
     @classmethod
     def from_cst_3d(cls, field_file1, field_file2=None, frequency=0):
 
@@ -637,8 +609,7 @@
         return cls(data=data)
                    
         
-=======
->>>>>>> 9287ad02
+
     @classmethod
     def from_astra_3d(cls, common_filename, frequency=0):
         """
