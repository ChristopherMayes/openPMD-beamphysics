--- conflicted
+++ resolved
@@ -10,14 +10,9 @@
 
 from pmd_beamphysics.interfaces.ansys import read_ansys_ascii_3d_fields
 from pmd_beamphysics.interfaces.astra import write_astra_1d_fieldmap, read_astra_3d_fieldmaps, write_astra_3d_fieldmaps, astra_1d_fieldmap_data
-<<<<<<< HEAD
 from pmd_beamphysics.interfaces.cst import read_cst_ascii_3d_complex_fields, read_cst_ascii_3d_static_field
 from pmd_beamphysics.interfaces.gpt import write_gpt_fieldmap
-from pmd_beamphysics.interfaces.impact import create_impact_solrf_fieldmap_fourier, create_impact_solrf_ele
-=======
-from pmd_beamphysics.interfaces.gpt import write_gpt_fieldmesh
 from pmd_beamphysics.interfaces.impact import create_impact_solrf_ele, parse_impact_emfield_cartesian, write_impact_emfield_cartesian, create_impact_emfield_cartesian_ele
->>>>>>> e273532c
 from pmd_beamphysics.interfaces.superfish import write_superfish_t7, read_superfish_t7
 
 from pmd_beamphysics.fields.expansion import expand_fieldmesh_from_onaxis
@@ -521,11 +516,8 @@
         """
         Writes a GPT field file. 
         """
-    
-<<<<<<< HEAD
+
         return write_gpt_fieldmap(self, filePath, asci2gdf_bin=asci2gdf_bin, verbose=verbose)
-=======
-        return write_gpt_fieldmesh(self, filePath, asci2gdf_bin=asci2gdf_bin, verbose=verbose)
 
     @functools.wraps(write_impact_emfield_cartesian)
     def write_impact_emfield_cartesian(self, filename):
@@ -540,7 +532,7 @@
         
         """
         return write_impact_emfield_cartesian(self, filename)   
->>>>>>> e273532c
+
     
     # Superfish
     @functools.wraps(write_superfish_t7)
