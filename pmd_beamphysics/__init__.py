from .fields.fieldmesh import FieldMesh
from .particles import ParticleGroup, single_particle
from .readers import particle_paths
<<<<<<< HEAD
from .wavefront import Wavefront
from .writers import pmd_init

from . import _version

__version__ = _version.get_versions()["version"]
=======
from .status import ParticleStatus
from .writers import pmd_init

try:
    from ._version import __version__
except ImportError:
    __version__ = "0.0.0"

>>>>>>> 8be7b4ed

__all__ = [
    "FieldMesh",
    "ParticleGroup",
    "ParticleStatus",
    "particle_paths",
    "pmd_init",
    "single_particle",
    "Wavefront",
]<|MERGE_RESOLUTION|>--- conflicted
+++ resolved
@@ -1,23 +1,14 @@
 from .fields.fieldmesh import FieldMesh
 from .particles import ParticleGroup, single_particle
 from .readers import particle_paths
-<<<<<<< HEAD
+from .status import ParticleStatus
 from .wavefront import Wavefront
-from .writers import pmd_init
-
-from . import _version
-
-__version__ = _version.get_versions()["version"]
-=======
-from .status import ParticleStatus
 from .writers import pmd_init
 
 try:
     from ._version import __version__
 except ImportError:
     __version__ = "0.0.0"
-
->>>>>>> 8be7b4ed
 
 __all__ = [
     "FieldMesh",
