--- conflicted
+++ resolved
@@ -1,6 +1,3 @@
-<<<<<<< HEAD
-from pmd_beamphysics.units import pg_units, c_light, parse_bunching_str
-=======
 import functools
 import os
 import pathlib
@@ -9,36 +6,27 @@
 
 import numpy as np
 from h5py import File
->>>>>>> 8c76d123
-
-import pmd_beamphysics.interfaces.bmad as bmad
-<<<<<<< HEAD
-from pmd_beamphysics.interfaces.genesis import (
-    write_genesis4_distribution,
-    genesis2_beam_data,
-    write_genesis2_beam_file,
-    write_genesis4_beam,
-=======
-import pmd_beamphysics.statistics as statistics
-from pmd_beamphysics.interfaces.astra import write_astra
-from pmd_beamphysics.interfaces.elegant import write_elegant
-from pmd_beamphysics.interfaces.genesis import (
+
+from . import statistics
+from .interfaces import bmad
+from .interfaces.astra import write_astra
+from .interfaces.elegant import write_elegant
+from .interfaces.genesis import (
     genesis2_beam_data,
     write_genesis2_beam_file,
     write_genesis4_beam,
     write_genesis4_distribution,
->>>>>>> 8c76d123
 )
-from pmd_beamphysics.interfaces.gpt import write_gpt
-from pmd_beamphysics.interfaces.impact import write_impact
-from pmd_beamphysics.interfaces.litrack import write_litrack
-from pmd_beamphysics.interfaces.lucretia import write_lucretia
-from pmd_beamphysics.interfaces.opal import write_opal
-from pmd_beamphysics.interfaces.simion import write_simion
-from pmd_beamphysics.plot import density_plot, marginal_plot, slice_plot
-from pmd_beamphysics.readers import particle_array, particle_paths
-from pmd_beamphysics.species import charge_of, mass_of
-from pmd_beamphysics.statistics import (
+from .interfaces.gpt import write_gpt
+from .interfaces.impact import write_impact
+from .interfaces.litrack import write_litrack
+from .interfaces.lucretia import write_lucretia
+from .interfaces.opal import write_opal
+from .interfaces.simion import write_simion
+from .plot import density_plot, marginal_plot, slice_plot
+from .readers import particle_array, particle_paths
+from .species import charge_of, mass_of
+from .statistics import (
     matched_particles,
     norm_emit_calc,
     normalized_particle_coordinate,
@@ -47,32 +35,9 @@
     resample_particles,
     slice_statistics,
 )
-from pmd_beamphysics.units import c_light, parse_bunching_str, pg_units
-from pmd_beamphysics.writers import pmd_init, write_pmd_bunch
-
-<<<<<<< HEAD
-from pmd_beamphysics.statistics import (
-    norm_emit_calc,
-    normalized_particle_coordinate,
-    particle_amplitude,
-    particle_twiss_dispersion,
-    matched_particles,
-    resample_particles,
-    slice_statistics,
-)
-import pmd_beamphysics.statistics as statistics
-
-from pmd_beamphysics.writers import write_pmd_bunch, pmd_init
-
-from h5py import File
-import numpy as np
-from copy import deepcopy
-import functools
-import os
-
-
-=======
->>>>>>> 8c76d123
+from .units import c_light, parse_bunching_str, pg_units
+from .writers import pmd_init, write_pmd_bunch
+
 # -----------------------------------------
 # Classes
 
@@ -117,11 +82,7 @@
     - `.higher_order_energy`: total energy with quadratic fit in z or t subtracted [eV]
     - `.p`: total momentum in [eV/c]
     - `.mass`: rest mass in [eV]
-<<<<<<< HEAD
-    - `.xp`, `.yp`: Slopes $x' = dx/dz = dp_x/dp_z$ and $y' = dy/dz = dp_y/dp_z$ [1].
-=======
     - `.xp`, `.yp`: Slopes $x' = dx/dz = p_x/p_z$ and $y' = dy/dz = p_y/p_z$ [1].
->>>>>>> 8c76d123
 
     Normalized transvere coordinates can also be calculated as attributes:
 
@@ -822,17 +783,12 @@
         if not isinstance(key, str):
             return particle_parts(self, key)
 
-<<<<<<< HEAD
-        if key.startswith("cov_"):
-            subkeys = key[4:].split("__")
-=======
         # 'z/c' special case
         if key == "z/c":
             return self["z"] / (c_light)
 
         if key.startswith("cov_"):
             subkeys = key.removeprefix("cov_").split("__")
->>>>>>> 8c76d123
             assert (
                 len(subkeys) == 2
             ), f"Too many properties in covariance request: {key}"
@@ -1027,12 +983,8 @@
         if isinstance(h5, (str, pathlib.Path)):
             fname = os.path.expandvars(h5)
             g = File(fname, "w")
-<<<<<<< HEAD
             pmd_init(g, basePath="/", particlesPath="particles")
             g = g.create_group("particles")
-=======
-            pmd_init(g, basePath="/", particlesPath=".")
->>>>>>> 8c76d123
         else:
             g = h5
 
@@ -1051,10 +1003,7 @@
         return_figure=False,
         tex=True,
         nice=True,
-<<<<<<< HEAD
-=======
         ellipse=False,
->>>>>>> 8c76d123
         **kwargs,
     ):
         """
@@ -1095,13 +1044,10 @@
         nice: bool, default = True
             Scale to nice units
 
-<<<<<<< HEAD
-=======
         ellipse: bool, default = True
             If True, plot an ellipse representing the
             2x2 sigma matrix
 
->>>>>>> 8c76d123
         return_figure: bool, default = False
             If true, return a matplotlib.figure.Figure object
 
@@ -1130,10 +1076,7 @@
                 ylim=ylim,
                 tex=tex,
                 nice=nice,
-<<<<<<< HEAD
-=======
                 ellipse=ellipse,
->>>>>>> 8c76d123
                 **kwargs,
             )
 
@@ -1201,8 +1144,6 @@
     def split(self, n_chunks=100, key="z"):
         return split_particles(self, n_chunks=n_chunks, key=key)
 
-<<<<<<< HEAD
-=======
     def fractional_split(self, fractions: Union[float, int, list], key: str):
         """
         Split particles based on a given array key and a list of specified fractions or a single fraction.
@@ -1263,7 +1204,6 @@
 
         return particle_groups
 
->>>>>>> 8c76d123
     def copy(self):
         """Returns a deep copy"""
         return deepcopy(self)
@@ -1376,7 +1316,6 @@
     """
     Load particles into structured numpy array.
     """
-
     # Legacy-style particles with no species
     if "position" not in h5:
         species = list(h5)
@@ -1384,7 +1323,7 @@
             raise NotImplementedError(f"multiple species in particle paths: {species}")
         h5 = h5[species[0]]
 
-    n = len(h5["position/x"])
+    # n = len(h5["position/x"])
 
     attrs = dict(h5.attrs)
     data = {}
@@ -1461,7 +1400,7 @@
     nlist = [len(v) for _, v in full_data.items()]
     assert (
         len(set(nlist)) == 1
-    ), f"arrays must have the same length. Found len: { {k:len(v) for k, v in full_data.items()} }"
+    ), f"arrays must have the same length. Found len: { {k: len(v) for k, v in full_data.items()} }"
 
     for k, v in scalars.items():
         full_data[k] = np.full(nlist[0], v)
@@ -1486,11 +1425,6 @@
     for chunk in np.array_split(iz, n_chunks):
         # Prepare data
         data = {}
-<<<<<<< HEAD
-
-=======
-        # keys = ['x', 'px', 'y', 'py', 'z', 'pz', 't', 'status', 'weight']
->>>>>>> 8c76d123
         for k in particle_group._settable_array_keys:
             data[k] = getattr(particle_group, k)[chunk]
         # These should be scalars
