import functools
import os
import pathlib
from copy import deepcopy
<<<<<<< HEAD
from typing import Union, Sequence
=======
from typing import Union, Literal
>>>>>>> b83ca732

import numpy as np
from h5py import File

from . import statistics
from .interfaces import bmad
from .interfaces.astra import write_astra
from .interfaces.elegant import write_elegant
from .interfaces.genesis import (
    genesis2_beam_data,
    write_genesis2_beam_file,
    write_genesis4_beam,
    write_genesis4_distribution,
)
from .interfaces.gpt import write_gpt
from .interfaces.impact import write_impact
from .interfaces.litrack import write_litrack
from .interfaces.lucretia import write_lucretia
from .interfaces.opal import write_opal
from .interfaces.simion import write_simion
from .plot import density_plot, marginal_plot, slice_plot
from .readers import particle_array, particle_paths
from .species import charge_of, mass_of
from .statistics import (
    matched_particles,
    norm_emit_calc,
    normalized_particle_coordinate,
    particle_amplitude,
    particle_twiss_dispersion,
    resample_particles,
    slice_statistics,
)
from .units import c_light, parse_bunching_str, pg_units
from .writers import pmd_init, write_pmd_bunch
from .utils import get_rotation_matrix

# -----------------------------------------
# Classes


class ParticleGroup:
    """
    Particle Group class

    Initialized on on openPMD beamphysics particle group:

    - **h5**: open h5 handle, or `str` that is a file
    - **data**: raw data

    The required bunch data is stored in `.data` with keys

    - `np.array`: `x`, `px`, `y`, `py`, `z`, `pz`, `t`, `status`, `weight`
    - `str`: `species`

    where:

    - `x`, `y`, `z` are positions in units of [m]
    - `px`, `py`, `pz` are momenta in units of [eV/c]
    - `t` is time in [s]
    - `weight` is the macro-charge weight in [C], used for all statistical calulations.
    - `species` is a proper species name: `'electron'`, etc.

    Optional data:

    - `np.array`: `id`

    where `id` is a list of unique integers that identify the particles.


    Derived data can be computed as attributes:

    - `.gamma`, `.beta`, `.beta_x`, `.beta_y`, `.beta_z`: relativistic factors [1].
    - `.r`, `.theta`: cylidrical coordinates [m], [1]
    - `.pr`, `.ptheta`: momenta in the radial and angular coordinate directions [eV/c]
    - `.Lz`: angular momentum about the z axis [m*eV/c]
    - `.energy` : total energy [eV]
    - `.kinetic_energy`: total energy - mc^2 in [eV].
    - `.higher_order_energy`: total energy with quadratic fit in z or t subtracted [eV]
    - `.p`: total momentum in [eV/c]
    - `.mass`: rest mass in [eV]
    - `.xp`, `.yp`: Slopes $x' = dx/dz = p_x/p_z$ and $y' = dy/dz = p_y/p_z$ [1].

    Normalized transvere coordinates can also be calculated as attributes:

    - `.x_bar`, `.px_bar`, `.y_bar`, `.py_bar` in [sqrt(m)]

    The normalization is automatically calculated from the covariance matrix.
    See functions in `.statistics` for more advanced usage.

    Their cooresponding amplitudes are:

    `.Jx`, `.Jy` [m]

    where `Jx = (x_bar^2 + px_bar^2 )/2`.

    The momenta are normalized by the mass, so that
    `<Jx> = norm_emit_x`
    and similar for `y`.

    Statistics of any of these are calculated with:

    - `.min(X)`
    - `.max(X)`
    - `.ptp(X)`
    - `.avg(X)`
    - `.std(X)`
    - `.cov(X, Y, ...)`
    - `.histogramdd(X, Y, ..., bins=10, range=None)`

    with a string `X` as the name any of the properties above.

    Useful beam physics quantities are given as attributes:

    - `.norm_emit_x`
    - `.norm_emit_y`
    - `.norm_emit_4d`
    - `.higher_order_energy_spread`
    - `.average_current`

    Twiss parameters, including dispersion, for the $x$ or $y$ plane:

    - `.twiss(plane='x', fraction=0.95, p0C=None)`

    For convenience, `plane='xy'` will calculate twiss for both planes.

    Twiss matched particles, using a simple linear transformation:

    - `.twiss_match(self, beta=None, alpha=None, plane='x', p0c=None, inplace=False)`

    The weight is required and must sum to > 0. The sum of the weights is in `.charge`.
    This can also be set: `.charge = 1.234` # C, will rescale the .weight array

    All attributes can be accessed with brackets:
        `[key]`

    Additional keys are allowed for convenience:
        `['min_prop']`   will return  `.min('prop')`
        `['max_prop']`   will return  `.max('prop')`
        `['ptp_prop']`   will return  `.ptp('prop')`
        `['mean_prop']`  will return  `.avg('prop')`
        `['sigma_prop']` will return  `.std('prop')`
        `['cov_prop1__prop2']` will return `.cov('prop1', 'prop2')[0,1]`

    Units for all attributes can be accessed by:

    - `.units(key)`

    Particles are often stored at the same time (i.e. from a t-based code),
    or with the same z position (i.e. from an s-based code.)
    Routines:

    - `drift_to_z(z0)`
    - `drift_to_t(t0)`

    help to convert these. If no argument is given, particles will be drifted to the mean.
    Related properties are:

    - `.in_t_coordinates` returns `True` if all particles have the same $t$ corrdinate
    - `.in_z_coordinates` returns `True` if all particles have the same $z$ corrdinate

    Convenient plotting is provided with:

    - `.plot(...)`
    - `.slice_plot(...)`

    Use `help(ParticleGroup.plot)`, etc. for usage.


    """

    def __init__(self, h5=None, data=None):
        if h5 and data:
            # TODO:
            # Allow merging or changing some array with extra data
            raise NotImplementedError("Cannot init on both h5 and data")

        if h5:
            # Allow filename
            if isinstance(h5, (str, pathlib.Path)):
                fname = os.path.expandvars(h5)
                assert os.path.exists(fname), f"File does not exist: {fname}"

                with File(fname, "r") as hh5:
                    pp = particle_paths(hh5)
                    assert len(pp) == 1, f"Number of particle paths in {h5}: {len(pp)}"
                    data = load_bunch_data(hh5[pp[0]])

            else:
                # Try dict
                data = load_bunch_data(h5)
        else:
            # Fill out data. Exclude species.
            data = full_data(data)
            species = list(set(data["species"]))

            # Allow for empty data (len=0). Otherwise, check species.
            if len(species) >= 1:
                assert len(species) == 1, f"mixed species are not allowed: {species}"
                data["species"] = species[0]

        self._settable_array_keys = [
            "x",
            "px",
            "y",
            "py",
            "z",
            "pz",
            "t",
            "status",
            "weight",
        ]
        # Optional data
        for k in ["id"]:
            if k in data:
                self._settable_array_keys.append(k)

        self._settable_scalar_keys = ["species"]
        self._settable_keys = self._settable_array_keys + self._settable_scalar_keys
        # Internal data. Only allow settable keys
        self._data = {k: data[k] for k in self._settable_keys}

    @classmethod
    def from_random_normal(
        cls,
        n_particle: int,
        mean: Union[np.ndarray, None] = None,
        cov: Union[np.ndarray, None] = None,
        species: str = "electron",
        t_or_z: Literal["t", "z"] = "z",
    ) -> "ParticleGroup":
        """
        Generate beam from normal distribution specified from mean vector and covariance matrix.

        Coordinates are ordered as [x, px, y, py, <see notes>, pz]

        You have a choice of time-like coordinate by specifying `t_or_z`.

        Parameters
        ----------
        n_particle : int
            Number of particles to generate
        mean : np.ndarray | None, optional
            Mean vector (6d vector), by default None
        cov : np.ndarray | None, optional
            Covariance matrix (6x6 numpy array or 6d vector interpreted as the diagonal), by default None
        species : str, optional
            Which particle, by default 'electron'
        t_or_z : Literal[&quot;t&quot;, &quot;z&quot;], optional
            Which time-like coordinate to use, by default "z"

        Returns
        -------
        ParticleGroup
            The ParticleGroup object with generated samples
        """
        # Clean up input; process defaults
        t_or_z = t_or_z.lower()
        if mean is None:
            mean = np.zeros(6)
            mean[5] = 1e6
        if cov is None:
            cov = np.zeros(6)
            cov[0] = cov[2] = 100e-6**2
            cov[1] = cov[3] = 10e3**2
            cov[4] = 1e-3**2
            cov[5] = 1e2**2
        if len(cov.shape) == 1:
            cov = np.diag(cov)

        # Create samples
        samp = np.random.multivariate_normal(mean, cov, n_particle)

        # Pack into object
        data = dict(
            x=samp[:, 0],
            px=samp[:, 1],
            y=samp[:, 2],
            py=samp[:, 3],
            pz=samp[:, 5],
            status=np.ones(n_particle),
            weight=np.ones(n_particle),
            species=species,
        )
        if t_or_z == "t":
            data["t"] = samp[:, 4]
            data["z"] = np.zeros(n_particle)
        elif t_or_z == "z":
            data["t"] = np.zeros(n_particle)
            data["z"] = samp[:, 4]
        else:
            raise ValueError(f"t_or_z must be either `t` or `z`. Got: {t_or_z}")
        return ParticleGroup(data=data)

    # -------------------------------------------------
    # Access to intrinsic coordinates
    @property
    def x(self):
        """
        x coordinate in [m]
        """
        return self._data["x"]

    @x.setter
    def x(self, val):
        self._data["x"] = full_array(len(self), val)

    @property
    def y(self):
        """
        y coordinate in [m]
        """
        return self._data["y"]

    @y.setter
    def y(self, val):
        self._data["y"] = full_array(len(self), val)

    @property
    def z(self):
        """
        z coordinate in [m]
        """
        return self._data["z"]

    @z.setter
    def z(self, val):
        self._data["z"] = full_array(len(self), val)

    @property
    def px(self):
        """
        px coordinate in [eV/c]
        """
        return self._data["px"]

    @px.setter
    def px(self, val):
        self._data["px"] = full_array(len(self), val)

    @property
    def py(self):
        """
        py coordinate in [eV/c]
        """
        return self._data["py"]

    @py.setter
    def py(self, val):
        self._data["py"] = full_array(len(self), val)

    @property
    def pz(self):
        """
        pz coordinate in [eV/c]
        """
        return self._data["pz"]

    @pz.setter
    def pz(self, val):
        self._data["pz"] = full_array(len(self), val)

    @property
    def t(self):
        """
        t coordinate in [s]
        """
        return self._data["t"]

    @t.setter
    def t(self, val):
        self._data["t"] = full_array(len(self), val)

    @property
    def status(self):
        """
        status coordinate in [1]
        """
        return self._data["status"]

    @status.setter
    def status(self, val):
        self._data["status"] = full_array(len(self), val)

    @property
    def weight(self):
        """
        weight coordinate in [C]
        """
        return self._data["weight"]

    @weight.setter
    def weight(self, val):
        self._data["weight"] = full_array(len(self), val)

    @property
    def id(self):
        """
        id integer
        """
        if "id" not in self._data:
            self.assign_id()

        return self._data["id"]

    @id.setter
    def id(self, val):
        self._data["id"] = full_array(len(self), val)

    @property
    def species(self):
        """
        species string
        """
        return self._data["species"]

    @species.setter
    def species(self, val):
        self._data["species"] = val

    @property
    def data(self):
        """
        Internal data dict
        """
        return self._data

    # -------------------------------------------------
    # Derived data

    def assign_id(self):
        """
        Assigns unique ids, integers from 1 to n_particle

        """
        if "id" not in self._settable_array_keys:
            self._settable_array_keys.append("id")
        self.id = np.arange(1, self["n_particle"] + 1)

    @property
    def n_particle(self):
        """Total number of particles. Same as len"""
        return len(self)

    @property
    def n_alive(self):
        """Number of alive particles, defined by status == 1"""
        return len(np.where(self.status == 1)[0])

    @property
    def n_dead(self):
        """Number of alive particles, defined by status != 1"""
        return self.n_particle - self.n_alive

    def units(self, key):
        """Returns the units of any key"""
        return pg_units(key)

    @property
    def mass(self):
        """Rest mass in eV"""
        return mass_of(self.species)

    @property
    def species_charge(self):
        """Species charge in C"""
        return charge_of(self.species)

    @property
    def charge(self):
        """Total charge in C"""
        return np.sum(self.weight)

    @charge.setter
    def charge(self, val):
        """Rescale weight array so that it sum to this value"""
        assert val > 0, "charge must be >0. This is used to weight the particles."
        self.weight *= val / self.charge

    # Relativistic properties
    @property
    def p(self):
        """Total momemtum in eV/c"""
        return np.sqrt(self.px**2 + self.py**2 + self.pz**2)

    @property
    def energy(self):
        """Total energy in eV"""
        return np.sqrt(self.px**2 + self.py**2 + self.pz**2 + self.mass**2)

    @property
    def kinetic_energy(self):
        """Kinetic energy in eV"""
        return self.energy - self.mass

    # Slopes. Note that these are relative to pz
    @property
    def xp(self):
        """x slope px/pz (dimensionless)"""
        return self.px / self.pz

    @property
    def yp(self):
        """y slope py/pz (dimensionless)"""
        return self.py / self.pz

    @property
    def higher_order_energy(self):
        """
        Fits a quadratic (order=2) to the Energy vs. time, and returns the energy with this subtracted.
        """
        return self.higher_order_energy_calc(order=2)

    @property
    def higher_order_energy_spread(self):
        """
        Legacy syntax to compute the standard deviation of higher_order_energy.
        """
        return self.std("higher_order_energy")

    def higher_order_energy_calc(self, order=2):
        """
        Fits a polynmial with order `order` to the Energy vs. time, , and returns the energy with this subtracted.
        """
        # order=2
        if self.std("z") < 1e-12:
            # must be at a screen. Use t
            t = self.t
        else:
            # All particles at the same time. Use z to calc t
            t = self.z / c_light
        energy = self.energy

        best_fit_coeffs = np.polynomial.polynomial.polyfit(t, energy, order)
        best_fit = np.polynomial.polynomial.polyval(t, best_fit_coeffs)
        return energy - best_fit

    # Polar coordinates. Note that these are centered at x=0, y=0, and not an averge center.
    @property
    def r(self):
        """Radius in the xy plane: r = sqrt(x^2 + y^2) in m"""
        return np.hypot(self.x, self.y)

    @property
    def theta(self):
        """Angle in xy plane: theta = arctan2(y, x) in radians"""
        return np.arctan2(self.y, self.x)

    @property
    def pr(self):
        """
        Momentum in the radial direction in eV/c
        r_hat = cos(theta) xhat + sin(theta) yhat
        pr = p dot r_hat
        """
        theta = self.theta
        return self.px * np.cos(theta) + self.py * np.sin(theta)

    @property
    def ptheta(self):
        """
        Momentum in the polar theta direction.
        theta_hat = -sin(theta) xhat + cos(theta) yhat
        ptheta = p dot theta_hat
        Note that Lz = r*ptheta
        """
        theta = self.theta
        return -self.px * np.sin(theta) + self.py * np.cos(theta)

    @property
    def Lz(self):
        """
        Angular momentum around the z axis in m*eV/c
        Lz = x * py - y * px
        """
        return self.x * self.py - self.y * self.px

    # Relativistic quantities
    @property
    def gamma(self):
        """Relativistic gamma"""
        return self.energy / self.mass

    @gamma.setter
    def gamma(self, val):
        beta_x = self.beta_x
        beta_y = self.beta_y
        beta_z = self.beta_z
        beta = self.beta
        gamma_new = full_array(len(self), val)
        energy_new = gamma_new * self.mass
        beta_new = np.sqrt(gamma_new**2 - 1) / gamma_new
        self._data["px"] = energy_new * beta_new * beta_x / beta
        self._data["py"] = energy_new * beta_new * beta_y / beta
        self._data["pz"] = energy_new * beta_new * beta_z / beta

    @property
    def beta(self):
        """Relativistic beta"""
        return self.p / self.energy

    @property
    def beta_x(self):
        """Relativistic beta, x component"""
        return self.px / self.energy

    @beta_x.setter
    def beta_x(self, val):
        self._data["px"] = full_array(len(self), val) * self.energy

    @property
    def beta_y(self):
        """Relativistic beta, y component"""
        return self.py / self.energy

    @beta_y.setter
    def beta_y(self, val):
        self._data["py"] = full_array(len(self), val) * self.energy

    @property
    def beta_z(self):
        """Relativistic beta, z component"""
        return self.pz / self.energy

    @beta_z.setter
    def beta_z(self, val):
        self._data["pz"] = full_array(len(self), val) * self.energy

    # Normalized coordinates for x and y
    @property
    def x_bar(self):
        """Normalized x in units of sqrt(m)"""
        return normalized_particle_coordinate(self, "x")

    @property
    def px_bar(self):
        """Normalized px in units of sqrt(m)"""
        return normalized_particle_coordinate(self, "px")

    @property
    def Jx(self):
        """Normalized amplitude J in the x-px plane"""
        return particle_amplitude(self, "x")

    @property
    def y_bar(self):
        """Normalized y in units of sqrt(m)"""
        return normalized_particle_coordinate(self, "y")

    @property
    def py_bar(self):
        """Normalized py in units of sqrt(m)"""
        return normalized_particle_coordinate(self, "py")

    @property
    def Jy(self):
        """Normalized amplitude J in the y-py plane"""
        return particle_amplitude(self, "y")

    def delta(self, key):
        """Attribute (array) relative to its mean"""
        return self[key] - self.avg(key)

    # Statistical property functions

    def min(self, key):
        """Minimum of any key"""
        return np.min(self[key])  # was: getattr(self, key)

    def max(self, key):
        """Maximum of any key"""
        return np.max(self[key])

    def ptp(self, key):
        """Peak-to-Peak = max - min of any key"""
        return np.ptp(self[key])

    def avg(self, key):
        """Statistical average"""
        dat = self[key]  # equivalent to self.key for accessing properties above
        if np.isscalar(dat):
            return dat
        return np.average(dat, weights=self.weight)

    def std(self, key):
        """Standard deviation (actually sample)"""
        dat = self[key]
        if np.isscalar(dat):
            return 0
        avg_dat = self.avg(key)
        return np.sqrt(np.average((dat - avg_dat) ** 2, weights=self.weight))

    def cov(self, *keys):
        """
        Covariance matrix from any properties

        Example:
        P = ParticleGroup(h5)
        P.cov('x', 'px', 'y', 'py')

        """
        dats = np.array([self[key] for key in keys])
        return np.cov(dats, aweights=self.weight)

    def histogramdd(self, *keys, bins=10, range=None):
        """
        Wrapper for numpy.histogramdd, but accepts property names as keys.

        Computes the multidimensional histogram of keys. Internally uses weights.

        Example:
            P.histogramdd('x', 'y', bins=50)
        Returns:
            np.array with shape 50x50, edge list

        """
        H, edges = np.histogramdd(
            np.array([self[k] for k in list(keys)]).T,
            weights=self.weight,
            bins=bins,
            range=range,
        )

        return H, edges

    # Beam statistics
    @property
    def norm_emit_x(self):
        """Normalized emittance in the x plane"""
        return norm_emit_calc(self, planes=["x"])

    @property
    def norm_emit_y(self):
        """Normalized emittance in the x plane"""
        return norm_emit_calc(self, planes=["y"])

    @property
    def norm_emit_4d(self):
        """Normalized emittance in the xy planes (4D)"""
        return norm_emit_calc(self, planes=["x", "y"])

    def twiss(self, plane="x", fraction=1, p0c=None):
        """
        Returns Twiss and Dispersion dict.

        plane can be:

        `'x'`, `'y'`, or `'xy'`

        Optionally a fraction of the particles, based on amplitiude, can be specified.
        """
        d = {}
        for p in plane:
            d.update(
                particle_twiss_dispersion(self, plane=p, fraction=fraction, p0c=p0c)
            )
        return d

    def twiss_match(self, beta=None, alpha=None, plane="x", p0c=None, inplace=False):
        """
        Returns a ParticleGroup with requested Twiss parameters.

        See: statistics.matched_particles
        """

        return matched_particles(
            self, beta=beta, alpha=alpha, plane=plane, inplace=inplace
        )

    @property
    def in_z_coordinates(self):
        """
        Returns True if all particles have the same z coordinate
        """
        # Check that z are all the same
        return len(np.unique(self.z)) == 1

    @property
    def in_t_coordinates(self):
        """
        Returns True if all particles have the same t coordinate
        """
        # Check that t are all the same
        return len(np.unique(self.t)) == 1

    @property
    def average_current(self):
        """
        Simple average `current = charge / dt` in [A], with `dt =  (max_t - min_t)`
        If particles are in $t$ coordinates, will try` dt = (max_z - min_z)*c_light*beta_z`
        """
        dt = np.ptp(self.t)  # ptp 'peak to peak' is max - min
        if dt == 0:
            # must be in t coordinates. Calc with
            dt = self.z.ptp() / (self.avg("beta_z") * c_light)
        return self.charge / dt

    def bunching(self, wavelength):
        r"""
        Calculate the normalized bunching parameter, which is the magnitude of the
        complex sum of weighted exponentials at a given point.

        The formula for bunching is given by:

        $$
        B(z, \lambda) = \frac{\left|\sum w_i e^{i k z_i}\right|}{\sum w_i}
        $$

        where:
        - \( z \) is the position array,
        - \( \lambda \) is the wavelength,
        - \( k = \frac{2\pi}{\lambda} \) is the wave number,
        - \( w_i \) are the weights.

        Parameters
        ----------
        wavelength : float
            Wavelength of the wave.


        Returns
        -------
        complex
            The normalized bunching parameter.

        Raises
        ------
        ValueError
            If `wavelength` is not a positive number.
        """

        if self.in_z_coordinates:
            # Approximate z
            z = self.t * self.avg("beta_z") * c_light
        else:
            z = self.z

        return statistics.bunching(z, wavelength, weight=self.weight)

    def __getitem__(self, key):
        """
        Returns a property or statistical quantity that can be computed:

        - `P['x']` returns the x array
        - `P['sigmx_x']` returns the std(x) scalar
        - `P['norm_emit_x']` returns the norm_emit_x scalar

        Parts can also be given. Example: `P[0:10]` returns a new ParticleGroup with the first 10 elements.
        """

        # Allow for non-string operations:
        if not isinstance(key, str):
            return particle_parts(self, key)

        # 'z/c' special case
        if key == "z/c":
            return self["z"] / (c_light)

        if key.startswith("cov_"):
            subkeys = key.removeprefix("cov_").split("__")
            assert (
                len(subkeys) == 2
            ), f"Too many properties in covariance request: {key}"
            return self.cov(*subkeys)[0, 1]
        elif key.startswith("delta_"):
            return self.delta(key[6:])
        elif key.startswith("sigma_"):
            return self.std(key[6:])
        elif key.startswith("mean_"):
            return self.avg(key[5:])
        elif key.startswith("min_"):
            return self.min(key[4:])
        elif key.startswith("max_"):
            return self.max(key[4:])
        elif key.startswith("ptp_"):
            return self.ptp(key[4:])
        elif "bunching" in key:
            wavelength = parse_bunching_str(key)
            bunching = self.bunching(wavelength)  # complex

            # abs or arg (angle):
            if "phase_" in key:
                return np.angle(bunching)
            else:
                return np.abs(bunching)

        else:
            return getattr(self, key)

    def where(self, x):
        return self[np.where(x)]

    # TODO: should the user be allowed to do this?
    # def __setitem__(self, key, value):
    #    assert key in self._settable_keyes, 'Error: you cannot set:'+str(key)
    #
    #    if key in self._settable_array_keys:
    #        assert len(value) == self.n_particle
    #        self.__dict__[key] = value
    #    elif key ==
    #        print()

    # Simple 'tracking'
    def drift(self, delta_t):
        """
        Drifts particles by time delta_t
        """
        self.x = self.x + self.beta_x * c_light * delta_t
        self.y = self.y + self.beta_y * c_light * delta_t
        self.z = self.z + self.beta_z * c_light * delta_t
        self.t = self.t + delta_t

    def drift_to_z(self, z=None):
        if z is None:
            z = self.avg("z")
        dt = (z - self.z) / (self.beta_z * c_light)
        self.drift(dt)
        # Fix z to be exactly this value
        self.z = np.full(self.n_particle, z)

    def drift_to_t(self, t=None):
        """
        Drifts all particles to the same t

        If no z is given, particles will be drifted to the average t
        """
        if t is None:
            t = self.avg("t")
        dt = t - self.t
        self.drift(dt)
        # Fix t to be exactly this value
        self.t = np.full(self.n_particle, t)

    # -------
    # dict methods

    # Do not do this, it breaks deepcopy
    # def __dict__(self):
    #    return self.data

    @functools.wraps(bmad.particlegroup_to_bmad)
    def to_bmad(self, p0c=None, tref=None):
        return bmad.particlegroup_to_bmad(self, p0c=p0c, tref=tref)

    @classmethod
    @functools.wraps(bmad.bmad_to_particlegroup_data)
    def from_bmad(cls, bmad_dict):
        """
        Convert Bmad particle data as a dict
        to ParticleGroup data.

        See: ParticleGroup.to_bmad or particlegroup_to_bmad

        Parameters
        ----------
        bmad_data: dict
            Dict with keys:
            'x'
            'px'
            'y'
            'py'
            'z'
            'pz',
            'charge'
            'species',
            'tref'
            'state'

        Returns
        -------
        ParticleGroup
        """
        data = bmad.bmad_to_particlegroup_data(bmad_dict)
        return cls(data=data)

    # -------
    # Writers

    @functools.wraps(write_astra)
    def write_astra(self, filePath, verbose=False, probe=False):
        write_astra(self, filePath, verbose=verbose, probe=probe)

    def write_bmad(self, filePath, p0c=None, t_ref=0, verbose=False):
        bmad.write_bmad(self, filePath, p0c=p0c, t_ref=t_ref, verbose=verbose)

    def write_elegant(self, filePath, verbose=False):
        write_elegant(self, filePath, verbose=verbose)

    def write_genesis2_beam_file(self, filePath, n_slice=None, verbose=False):
        # Get beam columns
        beam_columns = genesis2_beam_data(self, n_slice=n_slice)
        # Actually write the file
        write_genesis2_beam_file(filePath, beam_columns, verbose=verbose)

    @functools.wraps(write_genesis4_beam)
    def write_genesis4_beam(
        self, filePath, n_slice=None, return_input_str=False, verbose=False
    ):
        return write_genesis4_beam(
            self,
            filePath,
            n_slice=n_slice,
            return_input_str=return_input_str,
            verbose=verbose,
        )

    def write_genesis4_distribution(self, filePath, verbose=False):
        write_genesis4_distribution(self, filePath, verbose=verbose)

    def write_gpt(self, filePath, asci2gdf_bin=None, verbose=False):
        write_gpt(self, filePath, asci2gdf_bin=asci2gdf_bin, verbose=verbose)

    def write_impact(
        self,
        filePath,
        cathode_kinetic_energy_ref=None,
        include_header=True,
        verbose=False,
    ):
        return write_impact(
            self,
            filePath,
            cathode_kinetic_energy_ref=cathode_kinetic_energy_ref,
            include_header=include_header,
            verbose=verbose,
        )

    def write_litrack(self, filePath, p0c=None, verbose=False):
        return write_litrack(self, outfile=filePath, p0c=p0c, verbose=verbose)

    def write_lucretia(
        self, filePath, ele_name="BEGINNING", t_ref=0, stop_ix=None, verbose=False
    ):
        return write_lucretia(
            self, filePath, ele_name=ele_name, t_ref=t_ref, stop_ix=stop_ix
        )

    def write_simion(self, filePath, color=0, flip_z_to_x=True, verbose=False):
        return write_simion(
            self, filePath, verbose=verbose, color=color, flip_z_to_x=flip_z_to_x
        )

    def write_opal(self, filePath, verbose=False, dist_type="emitted"):
        return write_opal(self, filePath, verbose=verbose, dist_type=dist_type)

    # openPMD
    def write(self, h5, name=None):
        """
        Writes to an open h5 handle, or new file if h5 is a str.

        """
        if isinstance(h5, (str, pathlib.Path)):
            fname = os.path.expandvars(h5)
            g = File(fname, "w")
            pmd_init(g, basePath="/", particlesPath="particles")
            g = g.create_group("particles")
        else:
            g = h5

        write_pmd_bunch(g, self, name=name)

    # Plotting
    # --------
    def plot(
        self,
        key1="x",
        key2=None,
        bins=None,
        *,
        xlim=None,
        ylim=None,
        return_figure=False,
        tex=True,
        nice=True,
        ellipse=False,
        **kwargs,
    ):
        """
        1d or 2d density plot.

        If one key is given, this will plot the density of that key.
        Example:
            .plot('x')

        If two keys arg given, this will plot a 2d marginal plot.
        Example:
            .plot('x', 'px')


        Parameters
        ----------
        particle_group: ParticleGroup
            The object to plot

        key1: str, default = 't'
            Key to bin on the x-axis

        key2: str, default = None
            Key to bin on the y-axis.

        bins: int, default = None
           Number of bins. If None, this will use a heuristic: bins = sqrt(n_particle/4)

        xlim: tuple, default = None
            Manual setting of the x-axis limits. Note that these are in raw, unscaled units.

        ylim: tuple, default = None
            Manual setting of the y-axis limits. Note that these are in raw, unscaled units.

        tex: bool, default = True
            Use TEX for labels

        nice: bool, default = True
            Scale to nice units

        ellipse: bool, default = True
            If True, plot an ellipse representing the
            2x2 sigma matrix

        return_figure: bool, default = False
            If true, return a matplotlib.figure.Figure object

        **kwargs
            Any additional kwargs to send to the the plot in: plt.subplots(**kwargs)


        Returns
        -------
        None or fig: matplotlib.figure.Figure
            This only returns a figure object if return_figure=T, otherwise returns None

        """

        if not key2:
            fig = density_plot(
                self, key=key1, bins=bins, xlim=xlim, tex=tex, nice=nice, **kwargs
            )
        else:
            fig = marginal_plot(
                self,
                key1=key1,
                key2=key2,
                bins=bins,
                xlim=xlim,
                ylim=ylim,
                tex=tex,
                nice=nice,
                ellipse=ellipse,
                **kwargs,
            )

        if return_figure:
            return fig

    def slice_statistics(self, *keys, n_slice=100, slice_key=None):
        """
        Slice statistics

        """

        if slice_key is None:
            if self.in_t_coordinates:
                slice_key = "z"

            else:
                slice_key = "t"

        if slice_key in ("t", "delta_t"):
            density_name = "current"
        else:
            density_name = "density"

        keys = set(keys)
        keys.add("mean_" + slice_key)
        keys.add("ptp_" + slice_key)
        keys.add("charge")
        slice_dat = slice_statistics(
            self, n_slice=n_slice, slice_key=slice_key, keys=keys
        )

        slice_dat[density_name] = slice_dat["charge"] / slice_dat["ptp_" + slice_key]

        return slice_dat

    def slice_plot(
        self,
        *keys,
        n_slice=100,
        slice_key=None,
        tex=True,
        nice=True,
        return_figure=False,
        xlim=None,
        ylim=None,
        **kwargs,
    ):
        fig = slice_plot(
            self,
            *keys,
            n_slice=n_slice,
            slice_key=slice_key,
            tex=tex,
            nice=nice,
            xlim=xlim,
            ylim=ylim,
            **kwargs,
        )

        if return_figure:
            return fig

    # New constructors
    def split(self, n_chunks=100, key="z"):
        return split_particles(self, n_chunks=n_chunks, key=key)

    def fractional_split(self, fractions: Union[float, int, list], key: str):
        """
        Split particles based on a given array key and a list of specified fractions or a single fraction.

        Parameters
        ----------
        fractions : float or list of float
            A fraction or a list of fractions used for splitting the particles. All values must be between 0 and 1 (exclusive).

        key : str
            The attribute of particles to be used for sorting and splitting (e.g., 'z' for longitudinal position).

        Returns
        -------
        particle_groups : list of ParticleGroup
            A list of ParticleGroup objects, each representing a subset of particles based on the specified fractions.

        Description
        -----------
        This function splits the given group of particles into multiple subsets based on the provided attribute (e.g., position).
        The splits are determined such that each specified fraction of the total particle weights is separated.
        The function first sorts the particles by the specified key, computes the cumulative sum of weights,
        and determines the split values. It then returns a list of ParticleGroup objects representing the split subsets.

        """

        # Ensure fractions is a list
        if isinstance(fractions, (float, int)):
            fractions = [fractions]

        # Validate fraction values
        if any(f <= 0 or f >= 1 for f in fractions):
            raise ValueError("All fraction values must be between 0 and 1 (exclusive)")

        # Sort particles by the specified key
        ixs = np.argsort(self[key])
        sorted_particles = self[ixs]

        # Sorted weights
        ws = sorted_particles.weight
        total_weight = np.sum(ws)
        cw = np.cumsum(ws) / total_weight

        # Use vectorized searchsorted to determine split indices
        fractions = np.array(fractions)
        split_indices = np.searchsorted(cw, fractions, side="right")

        # Create ParticleGroup subsets for each split
        particle_groups = []
        previous_index = 0
        for isplit in split_indices:
            particle_groups.append(sorted_particles[previous_index:isplit])
            previous_index = isplit

        # Add the remaining particles to the last group
        if previous_index < len(sorted_particles):
            particle_groups.append(sorted_particles[previous_index:])

        return particle_groups

    def copy(self):
        """Returns a deep copy"""
        return deepcopy(self)

    @functools.wraps(resample_particles)
    def resample(self, n=0, equal_weights=False):
        data = resample_particles(self, n, equal_weights=equal_weights)
        return ParticleGroup(data=data)

    # Internal sorting
    def _sort(self, key):
        """Sorts internal arrays by key"""
        ixlist = np.argsort(self[key])
        for k in self._settable_array_keys:
            self._data[k] = self[k][ixlist]

    # Operator overloading
    def __add__(self, other):
        """
        Overloads the + operator to join particle groups.
        Simply calls join_particle_groups
        """
        return join_particle_groups(self, other)

    #
    def __contains__(self, item):
        """Checks internal data"""
        return True if item in self._data else False

    def __eq__(self, other):
        """Check equality of internal data"""
        if isinstance(other, ParticleGroup):
            for key in ["x", "px", "y", "py", "z", "pz", "t", "status", "weight", "id"]:
                if not np.allclose(self[key], other[key]):
                    return False
            return True

        return NotImplemented

    def __len__(self):
        return len(self[self._settable_array_keys[0]])

    def __str__(self):
        s = f"ParticleGroup with {self.n_particle} particles with total charge {self.charge} C"
        return s

    def __repr__(self):
        memloc = hex(id(self))
        return f"<ParticleGroup with {self.n_particle} particles at {memloc}>"

    # Transformations
    # ---------------
    def linear_point_transform(
        self, mat3: Union[np.ndarray, Sequence[Sequence[float]]]
    ) -> None:
        """
        Applies a linear transformation to the particle's spatial coordinates and
        their conjugate momenta.

        The spatial coordinates (x, y, z) are transformed using:
            [x', y', z'] = mat3 @ [x, y, z]

        The conjugate momenta (px, py, pz) are transformed using:
            [px', py', pz'] = inv(mat3.T) @ [px, py, pz]

        Parameters
        ----------
        mat3 : array-like of shape (3, 3)
            A 3x3 transformation matrix. Must be convertible to a NumPy array.
            Coordinates must be ordered as (x, y, z).

        Raises
        ------
        ValueError
            If `mat3` is not a 3x3 matrix.
        LinAlgError
            If the transformation matrix is singular (i.e., not invertible).

        Notes
        -----
        This method modifies the object in-place.
        """
        mat3 = np.asarray(mat3, dtype=float)
        if mat3.shape != (3, 3):
            raise ValueError("mat3 must be a 3x3 matrix.")

        # Stack spatial coordinates and apply the transformation
        pos = np.vstack((self.x, self.y, self.z))
        self.x, self.y, self.z = mat3 @ pos

        # Stack momenta and apply the inverse-transpose transformation
        mom = np.vstack((self.px, self.py, self.pz))
        self.px, self.py, self.pz = np.linalg.solve(mat3.T, mom)

    def rotate(
        self,
        *,
        x_rot: float = 0.0,
        y_rot: float = 0.0,
        z_rot: float = 0.0,
        order: str = "zxy",
    ) -> None:
        """
        Rotate the beam by the specified angles first around the z axis, then the x axis, finally around the y axis.

        Parameters
        ----------
        x_rot : float, optional
            Rotation around the x axis, radians
        y_rot : float, optional
            Rotation around the y axis, radians
        z_rot : float, optional
            Rotation around the z axis, radians
        order : str
            A 3-character string specifying the rotation order (e.g., 'zxy', 'zyx').
            Each character must be one of 'x', 'y', or 'z'.

        Notes
        -----
        This method modifies the object in-place.
        """
        self.linear_point_transform(
            get_rotation_matrix(x_rot=x_rot, y_rot=y_rot, z_rot=z_rot, order=order)
        )


# -----------------------------------------
# helper functions for ParticleGroup class


def single_particle(
    x=0.0,
    px=0.0,
    y=0.0,
    py=0.0,
    z=0.0,
    pz=0.0,
    t=0.0,
    weight=1.0,
    status=1,
    species="electron",
):
    """
    Convenience function to make ParticleGroup with a single particle.

    Units:
        x, y, z: m
        px, py, pz: eV/c
        t: s
        weight: C
        status=1 => live particle

    """
    data = dict(
        x=x,
        px=px,
        y=y,
        py=py,
        z=z,
        pz=pz,
        t=t,
        weight=weight,
        status=status,
        species=species,
    )
    return ParticleGroup(data=data)


def centroid(particle_group: ParticleGroup) -> ParticleGroup:
    """
    Convenience function to return a single particle representing
    the average of all coordinates. Only considers live particles.

    """
    good = particle_group.status == 1
    pg = particle_group[good]
    data = {key: pg.avg(key) for key in ["x", "px", "y", "py", "z", "pz", "t"]}
    data["species"] = pg.species
    data["weight"] = pg.charge
    data["status"] = 1
    return ParticleGroup(data=data)


def _scalar_maybe_from_array(value):
    if np.isscalar(value):
        return value

    assert len(value) == 1
    return value[0]


def load_bunch_data(h5):
    """
    Load particles into structured numpy array.
    """
    # Legacy-style particles with no species
    if "position" not in h5:
        species = list(h5)
        if len(species) != 1:
            raise NotImplementedError(f"multiple species in particle paths: {species}")
        h5 = h5[species[0]]

    # n = len(h5["position/x"])

    attrs = dict(h5.attrs)
    data = {}

    species_type = attrs["speciesType"]
    data["species"] = (
        species_type.decode("utf-8")
        if isinstance(species_type, bytes)
        else species_type
    )

    n_particle = int(_scalar_maybe_from_array(attrs["numParticles"]))

    data["total_charge"] = attrs["totalCharge"] * attrs["chargeUnitSI"]

    for key in ["x", "px", "y", "py", "z", "pz", "t"]:
        data[key] = particle_array(h5, key)

    if "particleStatus" in h5:
        data["status"] = particle_array(h5, "particleStatus")
    else:
        data["status"] = np.full(n_particle, 1)

    # Make sure weight is populated
    if "weight" in h5:
        weight = particle_array(h5, "weight")
        if len(weight) == 1:
            weight = np.full(n_particle, weight[0])
    else:
        weight = np.full(n_particle, data["total_charge"] / n_particle)
    data["weight"] = weight

    # id should be a unique integer, no units
    # optional
    if "id" in h5:
        data["id"] = h5["id"][:]

    return data


def full_array(n, val):
    """
    Casts a value into a full array of length n
    """
    if np.isscalar(val):
        return np.full(n, val)
    n_here = len(val)

    if n_here == 1:
        return np.full(n, val[0])
    elif n_here != n:
        raise ValueError(f"Length mismatch: len(val)={n_here}, but requested n={n}")
    # Cast to array
    return np.array(val)


def full_data(data, exclude=None):
    """
    Expands keyed data into np arrays, assuring that the lengths of all items are the same.

    Allows for some keys to be scalars or length 1, and fills them out with np.full.


    """

    full_data = {}
    scalars = {}
    for k, v in data.items():
        if np.isscalar(v):
            scalars[k] = v
        elif len(v) == 1:
            scalars[k] = v[0]
        else:
            # must be array
            full_data[k] = np.array(v)

    # Check for single particle
    if len(full_data) == 0:
        return {k: np.array([v]) for k, v in scalars.items()}

    # Array data should all have the same length
    nlist = [len(v) for _, v in full_data.items()]
    assert (
        len(set(nlist)) == 1
    ), f"arrays must have the same length. Found len: { {k: len(v) for k, v in full_data.items()} }"

    for k, v in scalars.items():
        full_data[k] = np.full(nlist[0], v)

    return full_data


def split_particles(particle_group, n_chunks=100, key="z"):
    """
    Splits a particle group into even chunks. Returns a list of particle groups.

    Useful for creating slice statistics.

    """

    # Sorting
    zlist = particle_group[key]
    iz = np.argsort(zlist)

    # Split particles into chunks
    plist = []
    for chunk in np.array_split(iz, n_chunks):
        # Prepare data
        data = {}
        for k in particle_group._settable_array_keys:
            data[k] = getattr(particle_group, k)[chunk]
        # These should be scalars
        data["species"] = particle_group.species

        # New object
        p = ParticleGroup(data=data)
        plist.append(p)

    return plist


def particle_parts(particle_group, x):
    """
    Gets parts of a ParticleGroup object. Returns a new ParticleGroup
    """
    data = {}
    for k in particle_group._settable_array_keys:
        data[k] = particle_group[k][x]

    for k in particle_group._settable_scalar_keys:
        data[k] = particle_group[k]

    return ParticleGroup(data=data)


def join_particle_groups(*particle_groups):
    """
    Join particle groups.

    This simply concatenates the internal particle arrays.

    Species must be the same
    """
    species = [pg["species"] for pg in particle_groups]
    # return species

    species0 = species[0]
    assert all([spe == species0 for spe in species]), "species must be the same to join"

    data = {}
    for key in particle_groups[0]._settable_array_keys:
        data[key] = np.hstack([pg[key] for pg in particle_groups])

    data["species"] = species0
    data["n_particle"] = np.sum([pg["n_particle"] for pg in particle_groups])

    return ParticleGroup(data=data)<|MERGE_RESOLUTION|>--- conflicted
+++ resolved
@@ -2,11 +2,7 @@
 import os
 import pathlib
 from copy import deepcopy
-<<<<<<< HEAD
-from typing import Union, Sequence
-=======
-from typing import Union, Literal
->>>>>>> b83ca732
+from typing import Union, Sequence, Literal
 
 import numpy as np
 from h5py import File
