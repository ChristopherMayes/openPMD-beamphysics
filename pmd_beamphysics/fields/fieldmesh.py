from pmd_beamphysics.units import pg_units

from pmd_beamphysics.readers import component_data, expected_record_unit_dimension, field_record_components, field_paths, component_from_alias, load_field_attrs, component_alias

from pmd_beamphysics.writers import write_pmd_field, pmd_field_init

from pmd_beamphysics import tools

from pmd_beamphysics.plot import plot_fieldmesh_cylindrical_2d, plot_fieldmesh_cylindrical_1d, plot_fieldmesh_rectangular_1d, plot_fieldmesh_rectangular_2d

from pmd_beamphysics.interfaces.ansys import read_ansys_ascii_3d_fields
from pmd_beamphysics.interfaces.astra import write_astra_1d_fieldmap, read_astra_3d_fieldmaps, write_astra_3d_fieldmaps, astra_1d_fieldmap_data
<<<<<<< HEAD
from pmd_beamphysics.interfaces.cst import read_cst_ascii_3d_complex_fields, read_cst_ascii_3d_static_field
from pmd_beamphysics.interfaces.gpt import write_gpt_fieldmap
=======
from pmd_beamphysics.interfaces.cst import read_cst_ascii_3d_fields
from pmd_beamphysics.interfaces.gpt import write_gpt_fieldmesh
>>>>>>> a2b27cda
from pmd_beamphysics.interfaces.impact import create_impact_solrf_ele, parse_impact_emfield_cartesian, write_impact_emfield_cartesian, create_impact_emfield_cartesian_ele
from pmd_beamphysics.interfaces.superfish import write_superfish_t7, read_superfish_t7

from pmd_beamphysics.fields.expansion import expand_fieldmesh_from_onaxis
from pmd_beamphysics.fields.conversion import fieldmesh_rectangular_to_cylindrically_symmetric_data

import functools

from scipy.interpolate import RegularGridInterpolator

from h5py import File
import numpy as np
from copy import deepcopy
import os


#-----------------------------------------
# Classes


axis_labels_from_geometry = {
    'rectangular': ('x', 'y', 'z'),
    'cylindrical': ('r', 'theta', 'z')
}


class FieldMesh:
    """
    Class for openPMD External Field Mesh data.
    
    Initialized on on openPMD beamphysics particle group:
    
    - **h5**: open h5 handle, or str that is a file
    - **data**: raw data
        
    The required data is stored in ._data, and consists of dicts:
    
    - `'attrs'`
    - `'components'`
    
    Component data is always 3D.
    
    Initialization from openPMD-beamphysics HDF5 file:
    
    - `FieldMesh('file.h5')`
    
    Initialization from a data dict:
    
    - `FieldMesh(data=data)`
    
    Derived properties:
                
    - `.r`, `.theta`, `.z`
    - `.Br`, `.Btheta`, `.Bz`
    - `.Er`, `.Etheta`, `.Ez`
    - `.E`, `.B`
    
    - `.phase`
    - `.scale`
    - `.factor`
    
    - `.harmonic`
    - `.frequency`
    
    - `.shape`
    - `.geometry`
    - `.mins`, `.maxs`, `.deltas`
    - `.meshgrid`
    - `.dr`, `.dtheta`, `.dz`
    
    Booleans:
    
    - `.is_pure_electric`
    - `.is_pure_magnetic`
    - `.is_static`
    
    Units and labels
    
    - `.units`
    - `.axis_labels`
    
    Plotting:
    
    - `.plot`
    - `.plot_onaxis`
    
    Writers
    
    - `.write`
    - `.write_astra_1d`
    - `.write_astra_3d`
    - `.write_gpt`
    - `.write_impact_emfield_cartesian`
    - `.to_cylindrical`
    - `.to_astra_1d`
    - `.to_impact_solrf`
    - `.to_impact_impact_emfield_cartesian`
    - `.write_gpt`
    - `.write_superfish`
        
    Constructors (class methods):
    
    - `.from_ansys_ascii_3d`
    - `.from_astra_3d`
    - `.from_superfish`
    - `.from_onaxis`
    - `.expand_onaxis`
        
    
    

    """
    def __init__(self, h5=None, data=None):
    
        if h5:
            # Allow filename
            if isinstance(h5, str):
                fname = os.path.expandvars(os.path.expanduser(h5))
                assert os.path.exists(fname), f'File does not exist: {fname}'
  
                with File(fname, 'r') as hh5:
                    fp = field_paths(hh5)
                    assert len(fp) == 1, f'Number of field paths in {h5}: {len(fp)}'
                    data = load_field_data_h5(hh5[fp[0]])

            else:
                data = load_field_data_h5(h5)
        else:
            data = load_field_data_dict(data)
            
        # Internal data
        self._data = data
            
        # Aliases (Do not set these! Set via slicing: .Bz[:] = 0
        #for k in self.components:
        #    alias = component_alias[k]
        #    self.__dict__[alias] =  self.components[k]
            
           
    # Direct access to internal data        
    @property
    def attrs(self):
        return self._data['attrs']
    
    @property
    def components(self):
        return self._data['components']  
    
    @property
    def data(self):
        return self._data
    
    
    # Conveniences 
    @property
    def shape(self):
        return tuple(self.attrs['gridSize'])
    
    @property
    def geometry(self):
        return self.attrs['gridGeometry']
    
    @property
    def scale(self):
        return self.attrs['fieldScale']    
    @scale.setter
    def scale(self, val):
        self.attrs['fieldScale']  = val
        
    @property
    def phase(self):
        """
        Returns the complex argument `phi = -2*pi*RFphase`
        to multiply the oscillating field by. 
        
        Can be set. 
        """
        return -self.attrs['RFphase']*2*np.pi
    @phase.setter
    def phase(self, val):
        """
        Complex argument in radians
        """
        self.attrs['RFphase']  = -val/(2*np.pi)    
   
    @property
    def factor(self):
        """
        factor to multiply fields by, possibly complex.
        
        `factor = scale * exp(i*phase)`
        """
        return np.real_if_close(self.scale * np.exp(1j*self.phase))           
    
    @property
    def axis_labels(self):
        """
        
        """
        return axis_labels_from_geometry[self.geometry]
    
    def axis_index(self, key):
        """
        Returns axis index for a named axis label key.
        
        Examples:
        
        - `.axis_labels == ('x', 'y', 'z')`
        - `.axis_index('z')` returns `2`
        """
        for i, name in enumerate(self.axis_labels):
            if name == key:
                return i
        raise ValueError(f'Axis not found: {key}')


    def axis_points(self, axis_label):
        """
        Returns 3D points for the specified axis to be used by the interpolator.

        Parameters
        ----------
        axis_label : str
            The label of the coordinate axis. Example: 'r' for cylindrical geometries.

        Returns
        -------
        numpy.ndarray of shape (n, 3)
            An array of 3D points, where the specified axis is populated, and other axes are zero.
        """
        x = self.coord_vec(axis_label)
        points = np.zeros((len(x), 3))
        points[:, self.axis_index(axis_label)] = x
        return points    

    def axis_values(self, axis_label, field_key, **kwargs):
        """
        Returns the values of the specified field along the given axis, allowing for partial replacement of points.

        Parameters
        ----------
        axis_label : str
            The label of the coordinate axis.
        field_key : str
            The key representing the field data to interpolate.
        **kwargs : dict
            Key-value pairs to replace parts of the internal points array. 
            The keys should be axis labels, and the values should be the corresponding values to set.
            Example: `x=0, y=1` will set points along 'x' and 'y' axes.

        Returns
        -------
        tuple (numpy.ndarray, numpy.ndarray)
            A tuple containing:
            - An array of coordinate values along the specified axis.
            - An array of interpolated field values at the corresponding points.
        """
        points3d = self.axis_points(axis_label)

        # Replace parts of points3d with the values from kwargs
        for axis, value in kwargs.items():
            points3d[:, self.axis_index(axis)] = value

        vec = points3d[:, self.axis_index(axis_label)]
        values = self.interpolate(field_key, points3d)
        return vec, values

    
    
    @property
    def coord_vecs(self):
        """
        Uses gridSpacing, gridSize, and gridOriginOffset to return coordinate vectors.
        """
        return [np.linspace(x0, x1, nx) for x0, x1, nx in zip(self.mins, self.maxs, self.shape)]
        
    def coord_vec(self, key):
        """
        Gets the coordinate vector from a named axis key. 
        """
        i = self.axis_index(key)
        return np.linspace(self.mins[i], self.maxs[i], self.shape[i])
    
    @property 
    def meshgrid(self):
        """
        Usses coordinate vectors to produce a standard numpy meshgrids. 
        """
        vecs = self.coord_vecs
        return np.meshgrid(*vecs, indexing='ij')
        
    
    
    @property 
    def mins(self):
        return np.array(self.attrs['gridOriginOffset'])
    @property
    def deltas(self):
        return np.array(self.attrs['gridSpacing'])
    @property
    def maxs(self):
        return self.deltas*(np.array(self.attrs['gridSize'])-1) + self.mins      
    
    @property
    def frequency(self):
        if self.is_static:
            return 0
        else:
            return self.attrs['harmonic']*self.attrs['fundamentalFrequency']
    
    
    # Logicals
    @property
    def is_pure_electric(self):
        """
        Returns True if there are no non-zero mageneticField components
        """
        klist = [key for key in self.components if not self.component_is_zero(key)]
        return all([key.startswith('electric') for key in klist])
    # Logicals
    @property
    def is_pure_magnetic(self):
        """
        Returns True if there are no non-zero electricField components
        """
        klist = [key for key in self.components if not self.component_is_zero(key)]
        return all([key.startswith('magnetic') for key in klist])
           
    @property
    def is_static(self):
        return  self.attrs['harmonic'] == 0
    
    def component_is_zero(self, key):
        """
        Returns True if all elements in a component are zero.
        """
        a = self[key]
        return not np.any(a)




    def interpolator(self, key):
        """
        Returns an interpolator for a given field key.

        Parameters
        ----------
        key : str
            The key representing the field data to interpolate. Examples include:
            - 'Ez' for scaled/phased data
            - 'magneticField/y' for raw component data

        Returns
        -------
        RegularGridInterpolator
            An interpolator object that can be used to interpolate points. The points
            to interpolate should be ordered according to `.axis_labels`.
        """
        field = self[key]   
        return RegularGridInterpolator(tuple(map(self.coord_vec, self.axis_labels)), field)

    def interpolate(self, key, points):
        """
        Interpolates the field data for the given key at specified points.

        Parameters
        ----------
        key : str
            The key representing the field data to interpolate.
        points : numpy.ndarray of shape (3,) or (n, 3)
            An array of n 3d points at which to interpolate the field data. The points should
            be ordered according to `.axis_labels`.

        Returns
        -------
        numpy.ndarray
            The interpolated field values at the specified points.
        """
        points = np.array(points)

        # Convenience for a single point
        if len(points.shape) == 1:
            return self.interpolator(key)([points])[0]
            
        return self.interpolator(key)(points)

    

    # Plotting
    # TODO: more general plotting
    def plot(self, 
             component=None, 
             time=None, 
             axes=None, 
             cmap=None, 
             return_figure=False, 
             nice=True,
             **kwargs):
        
        if self.geometry == 'cylindrical':
            
            return plot_fieldmesh_cylindrical_2d(self,
                                                 component=component,
                                                 time=time,
                                                 axes=axes,
                                                 return_figure=return_figure,
                                                 cmap=cmap, **kwargs)
        elif self.geometry == 'rectangular':

            plot_fieldmesh_rectangular_2d(self,
                                          component=component,                                        
                                          time=time,
                                          axes=axes,
                                          return_figure=return_figure,
                                          nice=nice,
                                          cmap=cmap, **kwargs)
            
        else:
            raise NotImplementedError(f'Geometry {self.geometry} not implemented')
    
    #@functools.wraps(plot_fieldmesh_cylindrical_1d) 
    def plot_onaxis(self, *args, **kwargs):
        if self.geometry == 'cylindrical':
            return plot_fieldmesh_cylindrical_1d(self, *args, **kwargs)
        elif self.geometry == 'rectangular':
            return plot_fieldmesh_rectangular_1d(self, *args, **kwargs)
        else:
            raise ValueError(f'Unsupported geometry for plot_onaxis: {self.geometry}')
    

    
    
    def units(self, key):
        """Returns the units of any key"""
        
        # Strip any operators
        _, key = get_operator(key)
        
        # Fill out aliases 
        if key in component_from_alias:
            key = component_from_alias[key]         
        
        return pg_units(key)    
    
    # openPMD    
    def write(self, h5, name=None):
        """
        Writes openPMD-beamphysics format to an open h5 handle, or new file if h5 is a str.
        
        """
        if isinstance(h5, str):
            fname = os.path.expandvars(os.path.expanduser(h5))
            h5 = File(fname, 'w')
            pmd_field_init(h5, externalFieldPath='/ExternalFieldPath/%T/')
            g = h5.create_group('/ExternalFieldPath/1/')
        else:
            g = h5
    
        write_pmd_field(g, self.data, name=name)   
   
    @functools.wraps(write_astra_1d_fieldmap)
    def write_astra_1d(self, filePath):      
        return  write_astra_1d_fieldmap(self, filePath)
    
    def to_astra_1d(self):
        z, fz = astra_1d_fieldmap_data(self)   
        dat = np.array([z, fz]).T 
        return {'attrs': {'type': 'astra_1d'}, 'data': dat}

    def write_astra_3d(self, common_filePath, verbose=False):      
        return  write_astra_3d_fieldmaps(self, common_filePath)
          
        
    @functools.wraps(create_impact_solrf_ele)      
    def to_impact_solrf(self, *args, **kwargs):
        return create_impact_solrf_ele(self, *args, **kwargs)    

    @functools.wraps(create_impact_emfield_cartesian_ele)      
    def to_impact_emfield_cartesian(self, *args, **kwargs):
        return create_impact_emfield_cartesian_ele(self, *args, **kwargs)    


    
    
    def to_cylindrical(self):
        """
        Returns a new FieldMesh in cylindrical geometry.
        
        If the current geometry is rectangular, this
        will use the y=0 slice.
        
        """
        if self.geometry == 'rectangular':
            return FieldMesh(data=fieldmesh_rectangular_to_cylindrically_symmetric_data(self))
        elif self.geometry == 'cylindrical':
            return self
        else:
            raise NotImplementedError(f"geometry not implemented: {self.geometry}")  
    
    def write_gpt(self, filePath, asci2gdf_bin=None, verbose=True):
        """
        Writes a GPT field file. 
        """

        return write_gpt_fieldmap(self, filePath, asci2gdf_bin=asci2gdf_bin, verbose=verbose)

    @functools.wraps(write_impact_emfield_cartesian)
    def write_impact_emfield_cartesian(self, filename):
        """
        Writes Impact-T style 1Tv3.T7 file corresponding to 
        the `111: EMfldCart` element.

        Parameters
        ----------
        filename : str
            Path to the file where the field data will be written.
        
        """
        return write_impact_emfield_cartesian(self, filename)   

    
    # Superfish
    @functools.wraps(write_superfish_t7)
    def write_superfish(self, filePath, verbose=False):
        """
        Write a Superfish T7 file. 
        
        For static fields, a Poisson T7 file is written.
        
        For dynamic (`harmonic /= 0`) fields, a Fish T7 file is written
        """
        return write_superfish_t7(self, filePath, verbose=verbose)
            

    @classmethod
    def from_ansys_ascii_3d(cls, *, 
                   efile = None,
                   hfile = None,
                   frequency = None):
        """
        Class method to return a FieldMesh from ANSYS ASCII files.
        
        The format of each file is:
        header1 (ignored)
        header2 (ignored)
        x y z re_fx im_fx re_fy im_fy re_fz im_fz 
        ...
        in C order, with oscillations as exp(i*omega*t)
        
        Parameters
        ----------
        efile: str
            Filename with complex electric field data in V/m
        
        hfile: str
            Filename with complex magnetic H field data in A/m
        
        frequency: float
            Frequency in Hz
        
        Returns
        -------
        FieldMesh
        
        """
        
        if frequency is None:
            raise ValueError("Please provide a frequency")
        
        data = read_ansys_ascii_3d_fields(efile, hfile, frequency=frequency)
        return cls(data=data)

    @classmethod
<<<<<<< HEAD
    def from_cst_3d(cls, field_file1, field_file2=None, frequency=0):

        if field_file2 is not None:
            # field_file1 -> efile, field_file2 -> hfile
            data = read_cst_ascii_3d_complex_fields(field_file1, field_file2, frequency=frequency, harmonic=1)
        else:
            data = read_cst_ascii_3d_static_field(field_file1)

        return cls(data=data)
                   
=======
    def from_cst_ascii_3d(cls, *, 
                   efile = None,
                   hfile = None,
                   frequency = None):
        """
        Class method to return a FieldMesh from CST ASCII files.
        
        The format of each file is:
        header: "x" [x] "y" [y], etc
        x y z re_fx im_fx re_fy im_fy re_fz im_fz 
        ...
        in F order, with oscillations as exp(i*omega*t)
        
        Parameters
        ----------
        efile: str
            Filename with complex electric field data in V/m
        
        hfile: str
            Filename with complex magnetic H field data in A/m
        
        frequency: float
            Frequency in Hz
        
        Returns
        -------
        FieldMesh
        
        """
        
        if frequency is None:
            raise ValueError(f"Please provide a frequency")
        
        data = read_cst_ascii_3d_fields(efile, hfile, frequency=frequency)
        return cls(data=data)
        
        
>>>>>>> a2b27cda
        
    @classmethod
    def from_astra_3d(cls, common_filename, frequency=0):
        """
        Class method to parse multiple 3D astra fieldmap files,
        based on the common filename.
        """
        
        data = read_astra_3d_fieldmaps(common_filename, frequency=frequency)
        return cls(data=data)

    @classmethod
    def from_impact_emfield_cartesian(cls, filename, frequency=0,
                                     eleAnchorPt='beginning'):
        """
        Class method to read an Impact-T style 1Tv3.T7 file corresponding to 
        the `111: EMfldCart` element.

        Parameters
        ----------
        filename : str
            Path to the file where the field data will be written.


        frequency : float, optional
            Fundamental frequency in Hz
            This simply adds 'fundamentalFrequency' to attrs
            default=0

        Returns
        -------
            FieldMesh            
        """
        
        attrs, components = parse_impact_emfield_cartesian(filename)

        # These aren't in the file, they must be added
        attrs['fundamentalFrequency'] = frequency
        if frequency == 0:
            attrs['harmonic'] = 0
        
        attrs['eleAnchorPt'] = eleAnchorPt
        return cls(data = dict(attrs=attrs, components=components))

    
    @classmethod
    @functools.wraps(read_superfish_t7)
    def from_superfish(cls, filename, type=None, geometry='cylindrical'):
        """
        Class method to parse a superfish T7 style file.
        """        
        data = read_superfish_t7(filename, type=type, geometry=geometry)
        c = cls(data=data)
        return c      
        
    @classmethod
    def from_onaxis(cls, *,
                    z=None,
                    Bz=None,
                    Ez=None,
                    frequency=0,
                    harmonic=None,
                    eleAnchorPt = 'beginning'
                   ):
            """
            
            
            Parameters 
            ----------
            z: array
                z-coordinates. Must be regularly spaced.       
            
            Bz: array, optional
                magnetic field at r=0 in T
                Default: None        
            
            Ez: array, optional
                Electric field at r=0 in V/m
                Default: None
                
            frequency: float, optional
                fundamental frequency in Hz.
                Default: 0
                
            harmonic: int, optional
                Harmonic of the fundamental the field actually oscillates at.
                Default: 1 if frequency !=0, otherwise 0. 
                
            eleAnchorPt: str, optional
                Element anchor point.
                Should be one of 'beginning', 'center', 'end'
                Default: 'beginning'
            
        
            Returns
            -------
            field: FieldMesh
                Instantiated fieldmesh
            
            """
    
            # Get spacing
            nz = len(z)
            dz = np.diff(z)
            if not np.allclose(dz, dz[0]):
                raise NotImplementedError("Irregular spacing not implemented")
            dz = dz[0]    
        
            components = {}
            if Ez is not None:
                Ez = np.squeeze(np.array(Ez))
                if Ez.ndim != 1:
                    raise ValueError(f'Ez ndim = {Ez.ndim} must be 1')
                components['electricField/z'] = Ez.reshape(1,1,len(Ez))
                
            if Bz is not None:
                Bz = np.squeeze(np.array(Bz))
                if Bz.ndim != 1:
                    raise ValueError(f'Bz ndim = {Bz.ndim} must be 1')
                components['magneticField/z'] = Bz.reshape(1,1,len(Bz))            
        
            if Bz is None and Ez is None:
                raise ValueError('Please enter Ez or Bz')
        
            # Handle harmonic options
            if frequency == 0:
                harmonic = 0
            elif harmonic is None:
                harmonic = 1
        
            attrs = {'eleAnchorPt': eleAnchorPt,
             'gridGeometry': 'cylindrical',
             'axisLabels': np.array(['r', 'theta', 'z'], dtype='<U5'),
             'gridLowerBound': np.array([0, 0, 0]),
             'gridOriginOffset': np.array([ 0. ,  0. , z.min()]),
             'gridSpacing': np.array([0. , 0.   , dz]),
             'gridSize': np.array([1,  1, nz]),
             'harmonic': harmonic,
             'fundamentalFrequency': frequency,
             'RFphase': 0,
             'fieldScale': 1.0} 
            
            data = dict(attrs=attrs, components=components)
            return cls(data=data)        
        
    
    
    @functools.wraps(expand_fieldmesh_from_onaxis)
    def expand_onaxis(self, *args, **kwargs):
        return expand_fieldmesh_from_onaxis(self, *args, **kwargs)
    
    
    
        
    def __eq__(self, other):
        """
        Checks that all attributes and component internal data are the same
        """
        if not tools.data_are_equal(self.attrs, other.attrs):
            return False
        
        return tools.data_are_equal(self.components, other.components)
  

 #  def __setattr__(self, key, value):
 #      print('a', key)
 #      if key in component_from_alias:
 #          print('here', key)
 #          comp = component_from_alias[key]
 #          if comp in self.components:
 #              self.components[comp] = value

 #  def __getattr__(self, key):
 #      print('a')
 #      if key in component_from_alias:
 #          print('here', key)
 #          comp = component_from_alias[key]
 #          if comp in self.components:
 #              return self.components[comp]
    
    
    

    
    def scaled_component(self, key):
        """
        
        Retruns a component scaled by the complex factor
            factor = scale*exp(i*phase)
            
            
        """

        if key in self.components:
            dat = self.components[key] 
        # Aliases
        elif key in component_from_alias:
            comp = component_from_alias[key]
            if comp in self.components:
                dat = self.components[comp]   
            else:
                # Component not present, make zeros
                return np.zeros(self.shape)
        else:
            raise ValueError(f'Component not available: {key}')
        
        # Multiply by scale factor
        factor = self.factor      
        
        if factor != 1:
            return factor*dat
        else:
            return dat

    # Convenient properties
    # TODO: Automate this?
    @property
    def r(self):
        return self.coord_vec('r')
    @property
    def theta(self):
        return self.coord_vec('theta')
    @property
    def z(self):
        return self.coord_vec('z')    
    
    # Deltas
    ## cartesian
    @property
    def dx(self):
        return self.deltas[self.axis_index('x')]
    @property
    def dy(self):
        return self.deltas[self.axis_index('y')]    
    ## cylindrical
    @property
    def dr(self):
        return self.deltas[self.axis_index('r')]
    @property
    def dtheta(self):
        return self.deltas[self.axis_index('theta')]
    @property
    def dz(self):
        return self.deltas[self.axis_index('z')]  

    # Scaled components
    # TODO: Check geometry
    ## cartesian
    @property
    def Bx(self):
        return self.scaled_component('Bx') 
    @property
    def By(self):
        return self.scaled_component('By')  
    @property
    def Ex(self):
        return self.scaled_component('Ex')  
    @property
    def Ey(self):
        return self.scaled_component('Ey')         
    
    ## cylindrical
    @property
    def Br(self):
        return self.scaled_component('Br')
    @property
    def Btheta(self):
        return self.scaled_component('Btheta')
    @property
    def Bz(self):
        return self.scaled_component('Bz')
    @property
    def Er(self):
        return self.scaled_component('Er')
    @property
    def Etheta(self):
        return self.scaled_component('Etheta')
    @property
    def Ez(self):
        return self.scaled_component('Ez')    
    
 
    
    
    @property
    def B(self):
        if self.geometry=='cylindrical':
            if self.is_static:
                return np.hypot(self['Br'], self['Bz'])
            else:
                return np.abs(self['Btheta'])
        else:
            raise ValueError(f'Unknown geometry: {self.geometry}')    
          
    @property
    def E(self):
        if self.geometry=='cylindrical':
            return np.hypot(np.abs(self['Er']), np.abs(self['Ez']))
        else:
            raise ValueError(f'Unknown geometry: {self.geometry}')    
        
    def __getitem__(self, key):
        """
        Returns component data from a key
        
        If the key starts with:
        
        - `re_`
        - `im_`
        - `abs_`
        
        the appropriate numpy operator is applied.
        
        
        
        """
        
        # 
        if key in ['r', 'theta', 'z']:
            return self.coord_vec(key)
            
            
        # Raw components
        if key in self.components:
            return self.components[key]
       
        # Check for operators
        operator, key = get_operator(key)
        
        # Scaled components
        if key == 'E':
            dat = self.E
        elif key == 'B':
            dat =  self.B
        else:
            dat = self.scaled_component(key)        
                   
        if operator:
            dat = operator(dat)
            
        return dat
        

    def copy(self):
        """Returns a deep copy"""
        return deepcopy(self)          
        
    def __repr__(self):
        memloc = hex(id(self))
        return f'<FieldMesh with {self.geometry} geometry and {self.shape} shape at {memloc}>'        

    

def get_operator(key):
    """
    Check if a key starts with `re_`, `im_`, `abs_`
    
    returns operator, newkey
    """
    # Check for simple operators
    if key.startswith('re_'):
        operator = np.real
        newkey = key[3:]
    elif key.startswith('im_'):
        operator = np.imag
        newkey = key[3:]
    elif key.startswith('abs_'):
        operator = np.abs
        newkey = key[4:]            
    else:
        operator = None 
        newkey = key
    
    return operator, newkey
    
            
def load_field_data_h5(h5, verbose=True):
    """
    
    
    If `attrs['dataOrder'] == 'F'`, will transpose.
    
    If `attrs['harmonic'] == 0`, components will be cast to real by `np.real`
    
    Returns:
        data dict
    """
    data = {'components':{}}

    # Load attributes
    attrs, other = load_field_attrs(h5.attrs, verbose=verbose)
    attrs.update(other)
    data['attrs'] = attrs
    
    # Loop over records and components
    for g, comps in field_record_components.items():
        if g not in h5:
            continue
        
        # Get the full openPMD unitDimension 
        required_dim = expected_record_unit_dimension[g]
                
        for comp in comps:
            if comp not in h5[g]:
                continue
            name = g+'/'+comp
            cdat = component_data(h5[name])
                
            # Check dimensions
            dim = h5[name].attrs['unitDimension']
            assert np.all(dim == required_dim), f'{name} with dimension {required_dim} expected for {name}, found: {dim}'
            
            # Check shape
            s1 = tuple(attrs['gridSize'])
            s2 = cdat.shape
            assert s1 == s2, f'Expected shape: {s1} != found shape: {s2}'
            
            # Static fields should be real
            if attrs['harmonic'] == 0:
                cdat = np.real(cdat)
            
            # Finally set
            
            data['components'][name] = cdat        
            
    
    return data

def load_field_data_dict(data_dict, verbose=True):
    """
    Similar to load_field_data_h5, but from a dict. 
    
    This cannot do unit checking. 
    """
    
    # The output dict
    data = {}
    
    # Load attributes
    attrs, other = load_field_attrs(data_dict['attrs'], verbose=verbose)
    attrs.update(other)
    data['attrs'] = attrs    
    
    # Go through components. Allow aliases
    comp = data['components'] = {}
    for k, v in data_dict['components'].items():
        if k in component_alias:
            comp[k] = v
        elif k in component_from_alias:
            k = component_from_alias[k]
            assert k not in data
            comp[k] = v
        else:
            raise ValueError(f'Unallowed component: {k}')
    
    
    return data










<|MERGE_RESOLUTION|>--- conflicted
+++ resolved
@@ -10,13 +10,10 @@
 
 from pmd_beamphysics.interfaces.ansys import read_ansys_ascii_3d_fields
 from pmd_beamphysics.interfaces.astra import write_astra_1d_fieldmap, read_astra_3d_fieldmaps, write_astra_3d_fieldmaps, astra_1d_fieldmap_data
-<<<<<<< HEAD
+
 from pmd_beamphysics.interfaces.cst import read_cst_ascii_3d_complex_fields, read_cst_ascii_3d_static_field
 from pmd_beamphysics.interfaces.gpt import write_gpt_fieldmap
-=======
-from pmd_beamphysics.interfaces.cst import read_cst_ascii_3d_fields
-from pmd_beamphysics.interfaces.gpt import write_gpt_fieldmesh
->>>>>>> a2b27cda
+
 from pmd_beamphysics.interfaces.impact import create_impact_solrf_ele, parse_impact_emfield_cartesian, write_impact_emfield_cartesian, create_impact_emfield_cartesian_ele
 from pmd_beamphysics.interfaces.superfish import write_superfish_t7, read_superfish_t7
 
@@ -591,7 +588,6 @@
         return cls(data=data)
 
     @classmethod
-<<<<<<< HEAD
     def from_cst_3d(cls, field_file1, field_file2=None, frequency=0):
 
         if field_file2 is not None:
@@ -602,45 +598,7 @@
 
         return cls(data=data)
                    
-=======
-    def from_cst_ascii_3d(cls, *, 
-                   efile = None,
-                   hfile = None,
-                   frequency = None):
-        """
-        Class method to return a FieldMesh from CST ASCII files.
-        
-        The format of each file is:
-        header: "x" [x] "y" [y], etc
-        x y z re_fx im_fx re_fy im_fy re_fz im_fz 
-        ...
-        in F order, with oscillations as exp(i*omega*t)
-        
-        Parameters
-        ----------
-        efile: str
-            Filename with complex electric field data in V/m
-        
-        hfile: str
-            Filename with complex magnetic H field data in A/m
-        
-        frequency: float
-            Frequency in Hz
-        
-        Returns
-        -------
-        FieldMesh
-        
-        """
-        
-        if frequency is None:
-            raise ValueError(f"Please provide a frequency")
-        
-        data = read_cst_ascii_3d_fields(efile, hfile, frequency=frequency)
-        return cls(data=data)
-        
-        
->>>>>>> a2b27cda
+
         
     @classmethod
     def from_astra_3d(cls, common_filename, frequency=0):
