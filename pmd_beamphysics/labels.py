<<<<<<< HEAD
from pmd_beamphysics.units import parse_bunching_str, nice_array

=======
from pmd_beamphysics.units import nice_array, parse_bunching_str
>>>>>>> 8c76d123

TEXLABEL = {
    # 'status'
    "t": "t",
    "energy": "E",
<<<<<<< HEAD
    "kinetic_energy": r"E_{kinetic}",
    # 'mass',
    # 'higher_order_energy_spread',
    # 'higher_order_energy',
=======
    "kinetic_energy": r"E_\text{kinetic}",
    # 'mass',
    "higher_order_energy_spread": r"\sigma_{E_{(2)}}",
    "higher_order_energy": r"E_{(2)}",
>>>>>>> 8c76d123
    "Ex": "E_x",
    "Ey": "E_y",
    "Ez": "E_z",
    "Bx": "B_x",
    "By": "B_y",
    "Bz": "B_z",
    "Etheta": r"E_{\theta}",
    "Btheta": r"B_{\theta}",
    "px": "p_x",
    "py": "p_y",
    "pz": "p_z",
    "p": "p",
    "pr": "p_r",
    "ptheta": r"p_{\theta}",
    "x": "x",
    "y": "y",
    "z": "z",
    "r": "r",
    "Jx": "J_x",
    "Jy": "J_y",
    "beta": r"\beta",
    "beta_x": r"\beta_x",
    "beta_y": r"\beta_y",
    "beta_z": r"\beta_z",
    "gamma": r"\gamma",
    "theta": r"\theta",
    "charge": "Q",
<<<<<<< HEAD
    "twiss_alpha_x": r"Twiss\ \alpha_x",
    "twiss_beta_x": r"Twiss\ \beta_x",
    "twiss_gamma_x": r"Twiss\ \gamma_x",
    "twiss_eta_x": r"Twiss\ \eta_x",
    "twiss_etap_x": r"Twiss\ \eta'_x",
    "twiss_emit_x": r"Twiss\ \epsilon_{x}",
    "twiss_norm_emit_x": r"Twiss\ \epsilon_{n, x}",
    "twiss_alpha_y": r"Twiss\ \alpha_y",
    "twiss_beta_y": r"Twiss\ \beta_y",
    "twiss_gamma_y": r"Twiss\ \gamma_y",
    "twiss_eta_y": r"Twiss\ \eta_y",
    "twiss_etap_y": r"Twiss\ \eta'_y",
    "twiss_emit_y": r"Twiss\ \epsilon_{y}",
    "twiss_norm_emit_y": r"Twiss\ \epsilon_{n, y}",
=======
    "twiss_alpha_x": r"\text{Twiss}\ \alpha_x",
    "twiss_beta_x": r"\text{Twiss}\ \beta_x",
    "twiss_gamma_x": r"\text{Twiss}\ \gamma_x",
    "twiss_eta_x": r"\text{Twiss}\ \eta_x",
    "twiss_etap_x": r"\text{Twiss}\ \eta'_x",
    "twiss_emit_x": r"\text{Twiss}\ \epsilon_{x}",
    "twiss_norm_emit_x": r"\text{Twiss}\ \epsilon_{n, x}",
    "twiss_alpha_y": r"\text{Twiss}\ \alpha_y",
    "twiss_beta_y": r"\text{Twiss}\ \beta_y",
    "twiss_gamma_y": r"\text{Twiss}\ \gamma_y",
    "twiss_eta_y": r"\text{Twiss}\ \eta_y",
    "twiss_etap_y": r"\text{Twiss}\ \eta'_y",
    "twiss_emit_y": r"\text{Twiss}\ \epsilon_{y}",
    "twiss_norm_emit_y": r"\text{Twiss}\ \epsilon_{n, y}",
>>>>>>> 8c76d123
    # 'species_charge',
    # 'weight',
    "average_current": r"I_{av}",
    "norm_emit_x": r"\epsilon_{n, x}",
    "norm_emit_y": r"\epsilon_{n, y}",
    "norm_emit_4d": r"\epsilon_{4D}",
    "Lz": "L_z",
    "xp": "x'",
    "yp": "y'",
    "x_bar": r"\overline{x}",
    "px_bar": r"\overline{p_x}",
    "y_bar": r"\overline{y}",
    "py_bar": r"\overline{p_y}",
}


def texlabel(key: str):
    """
    Returns a tex label from a proper attribute name.

    Parameters
    ----------
    key : str
        any pmd_beamphysics attribute

    Returns
    -------
    tex: str or None
        A TeX string if applicable, otherwise will return None


    Examples
    --------
        texlabel('cov_x__px')
        returns: '\\left<x, p_x\\right>'



    Notes:
    -----
        See matplotlib:
            https://matplotlib.org/stable/tutorials/text/mathtext.html

    """

    # Basic cases
    if key in TEXLABEL:
        return TEXLABEL[key]

<<<<<<< HEAD
=======
    # Operators
>>>>>>> 8c76d123
    for prefix in ["sigma_", "mean_", "min_", "max_", "ptp_", "delta_"]:
        if key.startswith(prefix):
            pre = prefix[:-1]
            key0 = key[len(prefix) :]
            tex0 = texlabel(key0)

            if pre in ["min", "max"]:
                return f"\\{pre}({tex0})"
            if pre == "sigma":
                return rf"\sigma_{{ {tex0} }}"
            if pre == "delta":
                return rf"{tex0} - \left<{tex0}\right>"
            if pre == "mean":
                return rf"\left<{tex0}\right>"

    if key.startswith("cov_"):
<<<<<<< HEAD
        subkeys = key.strip("cov_").split("__")
=======
        subkeys = key.removeprefix("cov_").split("__")
>>>>>>> 8c76d123
        tex0 = texlabel(subkeys[0])
        tex1 = texlabel(subkeys[1])
        return rf"\left<{tex0}, {tex1}\right>"

    if key.startswith("bunching"):
        wavelength = parse_bunching_str(key)
        x, _, prefix = nice_array(wavelength)
        return rf"\mathrm{{bunching~at}}~{x:.1f}~\mathrm{{ {prefix}m }}"

<<<<<<< HEAD
    return None
=======
    return rf"\mathrm{{ {key} }}"
>>>>>>> 8c76d123


def mathlabel(*keys, units=None, tex=True):
    """
    Helper function to return label with optional units
    from an arbitrary number of keys



    Parameters
    ----------
    *keys : str
        any pmd_beamphysics attributes

    units : pmd_unit or str or None
        units to be cast to str.

    tex : bool, default=True
        if True, a mathtext (TeX) string wrapped in $$ will be returned.
        Uses pmd_beamphysics.labels.texlabel to get a proper label

    Returns
    -------
    label: str
        A TeX string if applicable, otherwise will return None


    Examples
    --------
        mathlabel('x_bar', 'sigma_x', units='µC')
        returns:
        '$\\overline{x}, \\sigma_{ x }~(\\mathrm{ µC } )$'

    """
    # Cast to str
    if units:
        units = str(units)

    if tex:
<<<<<<< HEAD
        l = [texlabel(key) or rf"\mathrm{{ {key} }}" for key in keys]
        label = ", ".join(l)
        if units:
=======
        label_list = [texlabel(key) or rf"\mathrm{{ {key} }}" for key in keys]
        label = ", ".join(label_list)
        if units:
            units = units.replace("*", r"{\cdot}")
>>>>>>> 8c76d123
            label = rf"{label}~(\mathrm{{ {units} }} )"

        return rf"${label}$"

    else:
        label = ", ".join(keys)

        if units:
            label = rf"{label} ({units})"

        return label<|MERGE_RESOLUTION|>--- conflicted
+++ resolved
@@ -1,25 +1,13 @@
-<<<<<<< HEAD
-from pmd_beamphysics.units import parse_bunching_str, nice_array
-
-=======
-from pmd_beamphysics.units import nice_array, parse_bunching_str
->>>>>>> 8c76d123
+from .units import nice_array, parse_bunching_str
 
 TEXLABEL = {
     # 'status'
     "t": "t",
     "energy": "E",
-<<<<<<< HEAD
-    "kinetic_energy": r"E_{kinetic}",
-    # 'mass',
-    # 'higher_order_energy_spread',
-    # 'higher_order_energy',
-=======
     "kinetic_energy": r"E_\text{kinetic}",
     # 'mass',
     "higher_order_energy_spread": r"\sigma_{E_{(2)}}",
     "higher_order_energy": r"E_{(2)}",
->>>>>>> 8c76d123
     "Ex": "E_x",
     "Ey": "E_y",
     "Ez": "E_z",
@@ -47,22 +35,6 @@
     "gamma": r"\gamma",
     "theta": r"\theta",
     "charge": "Q",
-<<<<<<< HEAD
-    "twiss_alpha_x": r"Twiss\ \alpha_x",
-    "twiss_beta_x": r"Twiss\ \beta_x",
-    "twiss_gamma_x": r"Twiss\ \gamma_x",
-    "twiss_eta_x": r"Twiss\ \eta_x",
-    "twiss_etap_x": r"Twiss\ \eta'_x",
-    "twiss_emit_x": r"Twiss\ \epsilon_{x}",
-    "twiss_norm_emit_x": r"Twiss\ \epsilon_{n, x}",
-    "twiss_alpha_y": r"Twiss\ \alpha_y",
-    "twiss_beta_y": r"Twiss\ \beta_y",
-    "twiss_gamma_y": r"Twiss\ \gamma_y",
-    "twiss_eta_y": r"Twiss\ \eta_y",
-    "twiss_etap_y": r"Twiss\ \eta'_y",
-    "twiss_emit_y": r"Twiss\ \epsilon_{y}",
-    "twiss_norm_emit_y": r"Twiss\ \epsilon_{n, y}",
-=======
     "twiss_alpha_x": r"\text{Twiss}\ \alpha_x",
     "twiss_beta_x": r"\text{Twiss}\ \beta_x",
     "twiss_gamma_x": r"\text{Twiss}\ \gamma_x",
@@ -77,7 +49,6 @@
     "twiss_etap_y": r"\text{Twiss}\ \eta'_y",
     "twiss_emit_y": r"\text{Twiss}\ \epsilon_{y}",
     "twiss_norm_emit_y": r"\text{Twiss}\ \epsilon_{n, y}",
->>>>>>> 8c76d123
     # 'species_charge',
     # 'weight',
     "average_current": r"I_{av}",
@@ -127,10 +98,7 @@
     if key in TEXLABEL:
         return TEXLABEL[key]
 
-<<<<<<< HEAD
-=======
     # Operators
->>>>>>> 8c76d123
     for prefix in ["sigma_", "mean_", "min_", "max_", "ptp_", "delta_"]:
         if key.startswith(prefix):
             pre = prefix[:-1]
@@ -147,11 +115,7 @@
                 return rf"\left<{tex0}\right>"
 
     if key.startswith("cov_"):
-<<<<<<< HEAD
-        subkeys = key.strip("cov_").split("__")
-=======
         subkeys = key.removeprefix("cov_").split("__")
->>>>>>> 8c76d123
         tex0 = texlabel(subkeys[0])
         tex1 = texlabel(subkeys[1])
         return rf"\left<{tex0}, {tex1}\right>"
@@ -161,11 +125,7 @@
         x, _, prefix = nice_array(wavelength)
         return rf"\mathrm{{bunching~at}}~{x:.1f}~\mathrm{{ {prefix}m }}"
 
-<<<<<<< HEAD
-    return None
-=======
     return rf"\mathrm{{ {key} }}"
->>>>>>> 8c76d123
 
 
 def mathlabel(*keys, units=None, tex=True):
@@ -205,16 +165,10 @@
         units = str(units)
 
     if tex:
-<<<<<<< HEAD
-        l = [texlabel(key) or rf"\mathrm{{ {key} }}" for key in keys]
-        label = ", ".join(l)
-        if units:
-=======
         label_list = [texlabel(key) or rf"\mathrm{{ {key} }}" for key in keys]
         label = ", ".join(label_list)
         if units:
             units = units.replace("*", r"{\cdot}")
->>>>>>> 8c76d123
             label = rf"{label}~(\mathrm{{ {units} }} )"
 
         return rf"${label}$"
